/**
 ******************************************************************************
 * Xenia : Xbox 360 Emulator Research Project                                 *
 ******************************************************************************
 * Copyright 2022 Ben Vanik. All rights reserved.                             *
 * Released under the BSD license - see LICENSE in the root for more details. *
 ******************************************************************************
 */

#include "xenia/gpu/d3d12/d3d12_command_processor.h"
#include <algorithm>
#include <cstring>
#include <sstream>
#include <utility>
#include "xenia/base/assert.h"
#include "xenia/base/byte_order.h"
#include "xenia/base/cvar.h"
#include "xenia/base/logging.h"
#include "xenia/base/math.h"
#include "xenia/base/profiling.h"
#include "xenia/gpu/d3d12/d3d12_graphics_system.h"
#include "xenia/gpu/d3d12/d3d12_shader.h"
#include "xenia/gpu/draw_util.h"
#include "xenia/gpu/gpu_flags.h"
#include "xenia/gpu/registers.h"
#include "xenia/gpu/xenos.h"
#include "xenia/ui/d3d12/d3d12_presenter.h"
#include "xenia/ui/d3d12/d3d12_util.h"

DEFINE_bool(d3d12_bindless, true,
            "Use bindless resources where available - may improve performance, "
            "but may make debugging more complicated.",
            "D3D12");
DEFINE_bool(d3d12_readback_memexport, false,
            "Read data written by memory export in shaders on the CPU. This "
            "may be needed in some games (but many only access exported data "
            "on the GPU, and this flag isn't needed to handle such behavior), "
            "but causes mid-frame synchronization, so it has a huge "
            "performance impact.",
            "D3D12");
DEFINE_bool(d3d12_readback_resolve, false,
            "Read render-to-texture results on the CPU. This may be needed in "
            "some games, for instance, for screenshots in saved games, but "
            "causes mid-frame synchronization, so it has a huge performance "
            "impact.",
            "D3D12");
DEFINE_bool(d3d12_submit_on_primary_buffer_end, true,
            "Submit the command list when a PM4 primary buffer ends if it's "
            "possible to submit immediately to try to reduce frame latency.",
            "D3D12");
DEFINE_bool(d3d12_clear_memory_page_state, false,
            "Refresh state of memory pages to enable gpu written data. (Use "
            "for 'Team Ninja' Games to fix missing character models)",
            "D3D12");

namespace xe {
namespace gpu {
namespace d3d12 {

// Generated with `xb buildshaders`.
namespace shaders {
#include "xenia/gpu/shaders/bytecode/d3d12_5_1/apply_gamma_pwl_cs.h"
#include "xenia/gpu/shaders/bytecode/d3d12_5_1/apply_gamma_pwl_fxaa_luma_cs.h"
#include "xenia/gpu/shaders/bytecode/d3d12_5_1/apply_gamma_table_cs.h"
#include "xenia/gpu/shaders/bytecode/d3d12_5_1/apply_gamma_table_fxaa_luma_cs.h"
#include "xenia/gpu/shaders/bytecode/d3d12_5_1/fxaa_cs.h"
#include "xenia/gpu/shaders/bytecode/d3d12_5_1/fxaa_extreme_cs.h"
}  // namespace shaders

D3D12CommandProcessor::D3D12CommandProcessor(
    D3D12GraphicsSystem* graphics_system, kernel::KernelState* kernel_state)
    : CommandProcessor(graphics_system, kernel_state),
      deferred_command_list_(*this) {}
D3D12CommandProcessor::~D3D12CommandProcessor() = default;

void D3D12CommandProcessor::ClearCaches() {
  CommandProcessor::ClearCaches();
  cache_clear_requested_ = true;
}

void D3D12CommandProcessor::InitializeShaderStorage(
    const std::filesystem::path& cache_root, uint32_t title_id, bool blocking) {
  CommandProcessor::InitializeShaderStorage(cache_root, title_id, blocking);
  pipeline_cache_->InitializeShaderStorage(cache_root, title_id, blocking);
}

void D3D12CommandProcessor::RequestFrameTrace(
    const std::filesystem::path& root_path) {
  // Capture with PIX if attached.
  if (GetD3D12Provider().GetGraphicsAnalysis() != nullptr) {
    pix_capture_requested_.store(true, std::memory_order_relaxed);
    return;
  }
  CommandProcessor::RequestFrameTrace(root_path);
}

void D3D12CommandProcessor::TracePlaybackWroteMemory(uint32_t base_ptr,
                                                     uint32_t length) {
  shared_memory_->MemoryInvalidationCallback(base_ptr, length, true);
  primitive_processor_->MemoryInvalidationCallback(base_ptr, length, true);
}

void D3D12CommandProcessor::RestoreEdramSnapshot(const void* snapshot) {
  // Starting a new frame because descriptors may be needed.
  if (!BeginSubmission(true)) {
    return;
  }
  render_target_cache_->RestoreEdramSnapshot(snapshot);
}

bool D3D12CommandProcessor::PushTransitionBarrier(
    ID3D12Resource* resource, D3D12_RESOURCE_STATES old_state,
    D3D12_RESOURCE_STATES new_state, UINT subresource) {
  if (old_state == new_state) {
    return false;
  }
  D3D12_RESOURCE_BARRIER barrier;
  barrier.Type = D3D12_RESOURCE_BARRIER_TYPE_TRANSITION;
  barrier.Flags = D3D12_RESOURCE_BARRIER_FLAG_NONE;
  barrier.Transition.pResource = resource;
  barrier.Transition.Subresource = subresource;
  barrier.Transition.StateBefore = old_state;
  barrier.Transition.StateAfter = new_state;
  barriers_.push_back(barrier);
  return true;
}

void D3D12CommandProcessor::PushAliasingBarrier(ID3D12Resource* old_resource,
                                                ID3D12Resource* new_resource) {
  D3D12_RESOURCE_BARRIER barrier;
  barrier.Type = D3D12_RESOURCE_BARRIER_TYPE_ALIASING;
  barrier.Flags = D3D12_RESOURCE_BARRIER_FLAG_NONE;
  barrier.Aliasing.pResourceBefore = old_resource;
  barrier.Aliasing.pResourceAfter = new_resource;
  barriers_.push_back(barrier);
}

void D3D12CommandProcessor::PushUAVBarrier(ID3D12Resource* resource) {
  D3D12_RESOURCE_BARRIER barrier;
  barrier.Type = D3D12_RESOURCE_BARRIER_TYPE_UAV;
  barrier.Flags = D3D12_RESOURCE_BARRIER_FLAG_NONE;
  barrier.UAV.pResource = resource;
  barriers_.push_back(barrier);
}

void D3D12CommandProcessor::SubmitBarriers() {
  UINT barrier_count = UINT(barriers_.size());
  if (barrier_count != 0) {
    deferred_command_list_.D3DResourceBarrier(barrier_count, barriers_.data());
    barriers_.clear();
  }
}

ID3D12RootSignature* D3D12CommandProcessor::GetRootSignature(
    const DxbcShader* vertex_shader, const DxbcShader* pixel_shader,
    bool tessellated) {
  if (bindless_resources_used_) {
    return tessellated ? root_signature_bindless_ds_
                       : root_signature_bindless_vs_;
  }

  D3D12_SHADER_VISIBILITY vertex_visibility =
      tessellated ? D3D12_SHADER_VISIBILITY_DOMAIN
                  : D3D12_SHADER_VISIBILITY_VERTEX;

  uint32_t texture_count_vertex =
      uint32_t(vertex_shader->GetTextureBindingsAfterTranslation().size());
  uint32_t sampler_count_vertex =
      uint32_t(vertex_shader->GetSamplerBindingsAfterTranslation().size());
  uint32_t texture_count_pixel =
      pixel_shader
          ? uint32_t(pixel_shader->GetTextureBindingsAfterTranslation().size())
          : 0;
  uint32_t sampler_count_pixel =
      pixel_shader
          ? uint32_t(pixel_shader->GetSamplerBindingsAfterTranslation().size())
          : 0;

  // Better put the pixel texture/sampler in the lower bits probably because it
  // changes often.
  uint32_t index = 0;
  uint32_t index_offset = 0;
  index |= texture_count_pixel << index_offset;
  index_offset += D3D12Shader::kMaxTextureBindingIndexBits;
  index |= sampler_count_pixel << index_offset;
  index_offset += D3D12Shader::kMaxSamplerBindingIndexBits;
  index |= texture_count_vertex << index_offset;
  index_offset += D3D12Shader::kMaxTextureBindingIndexBits;
  index |= sampler_count_vertex << index_offset;
  index_offset += D3D12Shader::kMaxSamplerBindingIndexBits;
  index |= uint32_t(vertex_visibility == D3D12_SHADER_VISIBILITY_DOMAIN)
           << index_offset;
  ++index_offset;
  assert_true(index_offset <= 32);

  // Try an existing root signature.
  auto it = root_signatures_bindful_.find(index);
  if (it != root_signatures_bindful_.end()) {
    return it->second;
  }

  // Create a new one.
  D3D12_ROOT_SIGNATURE_DESC desc;
  D3D12_ROOT_PARAMETER parameters[kRootParameter_Bindful_Count_Max];
  desc.NumParameters = kRootParameter_Bindful_Count_Base;
  desc.pParameters = parameters;
  desc.NumStaticSamplers = 0;
  desc.pStaticSamplers = nullptr;
  desc.Flags = D3D12_ROOT_SIGNATURE_FLAG_NONE;

  // Base parameters.

  // Fetch constants.
  {
    auto& parameter = parameters[kRootParameter_Bindful_FetchConstants];
    parameter.ParameterType = D3D12_ROOT_PARAMETER_TYPE_CBV;
    parameter.Descriptor.ShaderRegister =
        uint32_t(DxbcShaderTranslator::CbufferRegister::kFetchConstants);
    parameter.Descriptor.RegisterSpace = 0;
    parameter.ShaderVisibility = D3D12_SHADER_VISIBILITY_ALL;
  }

  // Vertex float constants.
  {
    auto& parameter = parameters[kRootParameter_Bindful_FloatConstantsVertex];
    parameter.ParameterType = D3D12_ROOT_PARAMETER_TYPE_CBV;
    parameter.Descriptor.ShaderRegister =
        uint32_t(DxbcShaderTranslator::CbufferRegister::kFloatConstants);
    parameter.Descriptor.RegisterSpace = 0;
    parameter.ShaderVisibility = vertex_visibility;
  }

  // Pixel float constants.
  {
    auto& parameter = parameters[kRootParameter_Bindful_FloatConstantsPixel];
    parameter.ParameterType = D3D12_ROOT_PARAMETER_TYPE_CBV;
    parameter.Descriptor.ShaderRegister =
        uint32_t(DxbcShaderTranslator::CbufferRegister::kFloatConstants);
    parameter.Descriptor.RegisterSpace = 0;
    parameter.ShaderVisibility = D3D12_SHADER_VISIBILITY_PIXEL;
  }

  // System constants.
  {
    auto& parameter = parameters[kRootParameter_Bindful_SystemConstants];
    parameter.ParameterType = D3D12_ROOT_PARAMETER_TYPE_CBV;
    parameter.Descriptor.ShaderRegister =
        uint32_t(DxbcShaderTranslator::CbufferRegister::kSystemConstants);
    parameter.Descriptor.RegisterSpace = 0;
    parameter.ShaderVisibility = D3D12_SHADER_VISIBILITY_ALL;
  }

  // Bool and loop constants.
  {
    auto& parameter = parameters[kRootParameter_Bindful_BoolLoopConstants];
    parameter.ParameterType = D3D12_ROOT_PARAMETER_TYPE_CBV;
    parameter.Descriptor.ShaderRegister =
        uint32_t(DxbcShaderTranslator::CbufferRegister::kBoolLoopConstants);
    parameter.Descriptor.RegisterSpace = 0;
    parameter.ShaderVisibility = D3D12_SHADER_VISIBILITY_ALL;
  }

  // Shared memory and, if ROVs are used, EDRAM.
  D3D12_DESCRIPTOR_RANGE shared_memory_and_edram_ranges[3];
  {
    auto& parameter = parameters[kRootParameter_Bindful_SharedMemoryAndEdram];
    parameter.ParameterType = D3D12_ROOT_PARAMETER_TYPE_DESCRIPTOR_TABLE;
    parameter.DescriptorTable.NumDescriptorRanges = 2;
    parameter.DescriptorTable.pDescriptorRanges =
        shared_memory_and_edram_ranges;
    parameter.ShaderVisibility = D3D12_SHADER_VISIBILITY_ALL;
    shared_memory_and_edram_ranges[0].RangeType =
        D3D12_DESCRIPTOR_RANGE_TYPE_SRV;
    shared_memory_and_edram_ranges[0].NumDescriptors = 1;
    shared_memory_and_edram_ranges[0].BaseShaderRegister =
        uint32_t(DxbcShaderTranslator::SRVMainRegister::kSharedMemory);
    shared_memory_and_edram_ranges[0].RegisterSpace =
        uint32_t(DxbcShaderTranslator::SRVSpace::kMain);
    shared_memory_and_edram_ranges[0].OffsetInDescriptorsFromTableStart = 0;
    shared_memory_and_edram_ranges[1].RangeType =
        D3D12_DESCRIPTOR_RANGE_TYPE_UAV;
    shared_memory_and_edram_ranges[1].NumDescriptors = 1;
    shared_memory_and_edram_ranges[1].BaseShaderRegister =
        UINT(DxbcShaderTranslator::UAVRegister::kSharedMemory);
    shared_memory_and_edram_ranges[1].RegisterSpace = 0;
    shared_memory_and_edram_ranges[1].OffsetInDescriptorsFromTableStart = 1;
    if (render_target_cache_->GetPath() ==
        RenderTargetCache::Path::kPixelShaderInterlock) {
      ++parameter.DescriptorTable.NumDescriptorRanges;
      shared_memory_and_edram_ranges[2].RangeType =
          D3D12_DESCRIPTOR_RANGE_TYPE_UAV;
      shared_memory_and_edram_ranges[2].NumDescriptors = 1;
      shared_memory_and_edram_ranges[2].BaseShaderRegister =
          UINT(DxbcShaderTranslator::UAVRegister::kEdram);
      shared_memory_and_edram_ranges[2].RegisterSpace = 0;
      shared_memory_and_edram_ranges[2].OffsetInDescriptorsFromTableStart = 2;
    }
  }

  // Extra parameters.

  // Pixel textures.
  D3D12_DESCRIPTOR_RANGE range_textures_pixel;
  if (texture_count_pixel > 0) {
    auto& parameter = parameters[desc.NumParameters];
    parameter.ParameterType = D3D12_ROOT_PARAMETER_TYPE_DESCRIPTOR_TABLE;
    parameter.DescriptorTable.NumDescriptorRanges = 1;
    parameter.DescriptorTable.pDescriptorRanges = &range_textures_pixel;
    parameter.ShaderVisibility = D3D12_SHADER_VISIBILITY_PIXEL;
    range_textures_pixel.RangeType = D3D12_DESCRIPTOR_RANGE_TYPE_SRV;
    range_textures_pixel.NumDescriptors = texture_count_pixel;
    range_textures_pixel.BaseShaderRegister =
        uint32_t(DxbcShaderTranslator::SRVMainRegister::kBindfulTexturesStart);
    range_textures_pixel.RegisterSpace =
        uint32_t(DxbcShaderTranslator::SRVSpace::kMain);
    range_textures_pixel.OffsetInDescriptorsFromTableStart = 0;
    ++desc.NumParameters;
  }

  // Pixel samplers.
  D3D12_DESCRIPTOR_RANGE range_samplers_pixel;
  if (sampler_count_pixel > 0) {
    auto& parameter = parameters[desc.NumParameters];
    parameter.ParameterType = D3D12_ROOT_PARAMETER_TYPE_DESCRIPTOR_TABLE;
    parameter.DescriptorTable.NumDescriptorRanges = 1;
    parameter.DescriptorTable.pDescriptorRanges = &range_samplers_pixel;
    parameter.ShaderVisibility = D3D12_SHADER_VISIBILITY_PIXEL;
    range_samplers_pixel.RangeType = D3D12_DESCRIPTOR_RANGE_TYPE_SAMPLER;
    range_samplers_pixel.NumDescriptors = sampler_count_pixel;
    range_samplers_pixel.BaseShaderRegister = 0;
    range_samplers_pixel.RegisterSpace = 0;
    range_samplers_pixel.OffsetInDescriptorsFromTableStart = 0;
    ++desc.NumParameters;
  }

  // Vertex textures.
  D3D12_DESCRIPTOR_RANGE range_textures_vertex;
  if (texture_count_vertex > 0) {
    auto& parameter = parameters[desc.NumParameters];
    parameter.ParameterType = D3D12_ROOT_PARAMETER_TYPE_DESCRIPTOR_TABLE;
    parameter.DescriptorTable.NumDescriptorRanges = 1;
    parameter.DescriptorTable.pDescriptorRanges = &range_textures_vertex;
    parameter.ShaderVisibility = vertex_visibility;
    range_textures_vertex.RangeType = D3D12_DESCRIPTOR_RANGE_TYPE_SRV;
    range_textures_vertex.NumDescriptors = texture_count_vertex;
    range_textures_vertex.BaseShaderRegister =
        uint32_t(DxbcShaderTranslator::SRVMainRegister::kBindfulTexturesStart);
    range_textures_vertex.RegisterSpace =
        uint32_t(DxbcShaderTranslator::SRVSpace::kMain);
    range_textures_vertex.OffsetInDescriptorsFromTableStart = 0;
    ++desc.NumParameters;
  }

  // Vertex samplers.
  D3D12_DESCRIPTOR_RANGE range_samplers_vertex;
  if (sampler_count_vertex > 0) {
    auto& parameter = parameters[desc.NumParameters];
    parameter.ParameterType = D3D12_ROOT_PARAMETER_TYPE_DESCRIPTOR_TABLE;
    parameter.DescriptorTable.NumDescriptorRanges = 1;
    parameter.DescriptorTable.pDescriptorRanges = &range_samplers_vertex;
    parameter.ShaderVisibility = vertex_visibility;
    range_samplers_vertex.RangeType = D3D12_DESCRIPTOR_RANGE_TYPE_SAMPLER;
    range_samplers_vertex.NumDescriptors = sampler_count_vertex;
    range_samplers_vertex.BaseShaderRegister = 0;
    range_samplers_vertex.RegisterSpace = 0;
    range_samplers_vertex.OffsetInDescriptorsFromTableStart = 0;
    ++desc.NumParameters;
  }

  ID3D12RootSignature* root_signature =
      ui::d3d12::util::CreateRootSignature(GetD3D12Provider(), desc);
  if (root_signature == nullptr) {
    XELOGE(
        "Failed to create a root signature with {} pixel textures, {} pixel "
        "samplers, {} vertex textures and {} vertex samplers",
        texture_count_pixel, sampler_count_pixel, texture_count_vertex,
        sampler_count_vertex);
    return nullptr;
  }
  root_signatures_bindful_.emplace(index, root_signature);
  return root_signature;
}
XE_NOINLINE
XE_COLD
uint32_t D3D12CommandProcessor::GetRootBindfulExtraParameterIndices(
    const DxbcShader* vertex_shader, const DxbcShader* pixel_shader,
    RootBindfulExtraParameterIndices& indices_out) {
  uint32_t index = kRootParameter_Bindful_Count_Base;
  if (pixel_shader &&
      !pixel_shader->GetTextureBindingsAfterTranslation().empty()) {
    indices_out.textures_pixel = index++;
  } else {
    indices_out.textures_pixel = RootBindfulExtraParameterIndices::kUnavailable;
  }
  if (pixel_shader &&
      !pixel_shader->GetSamplerBindingsAfterTranslation().empty()) {
    indices_out.samplers_pixel = index++;
  } else {
    indices_out.samplers_pixel = RootBindfulExtraParameterIndices::kUnavailable;
  }
  if (!vertex_shader->GetTextureBindingsAfterTranslation().empty()) {
    indices_out.textures_vertex = index++;
  } else {
    indices_out.textures_vertex =
        RootBindfulExtraParameterIndices::kUnavailable;
  }
  if (!vertex_shader->GetSamplerBindingsAfterTranslation().empty()) {
    indices_out.samplers_vertex = index++;
  } else {
    indices_out.samplers_vertex =
        RootBindfulExtraParameterIndices::kUnavailable;
  }
  return index;
}

uint64_t D3D12CommandProcessor::RequestViewBindfulDescriptors(
    uint64_t previous_heap_index, uint32_t count_for_partial_update,
    uint32_t count_for_full_update, D3D12_CPU_DESCRIPTOR_HANDLE& cpu_handle_out,
    D3D12_GPU_DESCRIPTOR_HANDLE& gpu_handle_out) {
  assert_false(bindless_resources_used_);
  assert_true(submission_open_);
  uint32_t descriptor_index;
  uint64_t current_heap_index = view_bindful_heap_pool_->Request(
      frame_current_, previous_heap_index, count_for_partial_update,
      count_for_full_update, descriptor_index);
  if (current_heap_index ==
      ui::d3d12::D3D12DescriptorHeapPool::kHeapIndexInvalid) {
    // There was an error.
    return ui::d3d12::D3D12DescriptorHeapPool::kHeapIndexInvalid;
  }
  ID3D12DescriptorHeap* heap = view_bindful_heap_pool_->GetLastRequestHeap();
  if (view_bindful_heap_current_ != heap) {
    view_bindful_heap_current_ = heap;
    deferred_command_list_.SetDescriptorHeaps(view_bindful_heap_current_,
                                              sampler_bindful_heap_current_);
  }
  const ui::d3d12::D3D12Provider& provider = GetD3D12Provider();
  cpu_handle_out = provider.OffsetViewDescriptor(
      view_bindful_heap_pool_->GetLastRequestHeapCPUStart(), descriptor_index);
  gpu_handle_out = provider.OffsetViewDescriptor(
      view_bindful_heap_pool_->GetLastRequestHeapGPUStart(), descriptor_index);
  return current_heap_index;
}

uint32_t D3D12CommandProcessor::RequestPersistentViewBindlessDescriptor() {
  assert_true(bindless_resources_used_);
  if (!view_bindless_heap_free_.empty()) {
    uint32_t descriptor_index = view_bindless_heap_free_.back();
    view_bindless_heap_free_.pop_back();
    return descriptor_index;
  }
  if (view_bindless_heap_allocated_ >= kViewBindlessHeapSize) {
    return UINT32_MAX;
  }
  return view_bindless_heap_allocated_++;
}

void D3D12CommandProcessor::ReleaseViewBindlessDescriptorImmediately(
    uint32_t descriptor_index) {
  assert_true(bindless_resources_used_);
  view_bindless_heap_free_.push_back(descriptor_index);
}

bool D3D12CommandProcessor::RequestOneUseSingleViewDescriptors(
    uint32_t count, ui::d3d12::util::DescriptorCpuGpuHandlePair* handles_out) {
  assert_true(submission_open_);
  if (!count) {
    return true;
  }
  assert_not_null(handles_out);
  const ui::d3d12::D3D12Provider& provider = GetD3D12Provider();
  if (bindless_resources_used_) {
    // Request separate bindless descriptors that will be freed when this
    // submission is completed by the GPU.
    if (count > kViewBindlessHeapSize - view_bindless_heap_allocated_ +
                    view_bindless_heap_free_.size()) {
      return false;
    }
    for (uint32_t i = 0; i < count; ++i) {
      uint32_t descriptor_index;
      if (!view_bindless_heap_free_.empty()) {
        descriptor_index = view_bindless_heap_free_.back();
        view_bindless_heap_free_.pop_back();
      } else {
        descriptor_index = view_bindless_heap_allocated_++;
      }
      view_bindless_one_use_descriptors_.push_back(
          std::make_pair(descriptor_index, submission_current_));
      handles_out[i] =
          std::make_pair(provider.OffsetViewDescriptor(
                             view_bindless_heap_cpu_start_, descriptor_index),
                         provider.OffsetViewDescriptor(
                             view_bindless_heap_gpu_start_, descriptor_index));
    }
  } else {
    // Request a range within the current heap for bindful resources path.
    D3D12_CPU_DESCRIPTOR_HANDLE cpu_handle_start;
    D3D12_GPU_DESCRIPTOR_HANDLE gpu_handle_start;
    if (RequestViewBindfulDescriptors(
            ui::d3d12::D3D12DescriptorHeapPool::kHeapIndexInvalid, count, count,
            cpu_handle_start, gpu_handle_start) ==
        ui::d3d12::D3D12DescriptorHeapPool::kHeapIndexInvalid) {
      return false;
    }
    for (uint32_t i = 0; i < count; ++i) {
      handles_out[i] =
          std::make_pair(provider.OffsetViewDescriptor(cpu_handle_start, i),
                         provider.OffsetViewDescriptor(gpu_handle_start, i));
    }
  }
  return true;
}

ui::d3d12::util::DescriptorCpuGpuHandlePair
D3D12CommandProcessor::GetSystemBindlessViewHandlePair(
    SystemBindlessView view) const {
  assert_true(bindless_resources_used_);
  const ui::d3d12::D3D12Provider& provider = GetD3D12Provider();
  return std::make_pair(provider.OffsetViewDescriptor(
                            view_bindless_heap_cpu_start_, uint32_t(view)),
                        provider.OffsetViewDescriptor(
                            view_bindless_heap_gpu_start_, uint32_t(view)));
}

ui::d3d12::util::DescriptorCpuGpuHandlePair
D3D12CommandProcessor::GetSharedMemoryUintPow2BindlessSRVHandlePair(
    uint32_t element_size_bytes_pow2) const {
  SystemBindlessView view;
  switch (element_size_bytes_pow2) {
    case 2:
      view = SystemBindlessView::kSharedMemoryR32UintSRV;
      break;
    case 3:
      view = SystemBindlessView::kSharedMemoryR32G32UintSRV;
      break;
    case 4:
      view = SystemBindlessView::kSharedMemoryR32G32B32A32UintSRV;
      break;
    default:
      assert_unhandled_case(element_size_bytes_pow2);
      view = SystemBindlessView::kSharedMemoryR32UintSRV;
  }
  return GetSystemBindlessViewHandlePair(view);
}

ui::d3d12::util::DescriptorCpuGpuHandlePair
D3D12CommandProcessor::GetSharedMemoryUintPow2BindlessUAVHandlePair(
    uint32_t element_size_bytes_pow2) const {
  SystemBindlessView view;
  switch (element_size_bytes_pow2) {
    case 2:
      view = SystemBindlessView::kSharedMemoryR32UintUAV;
      break;
    case 3:
      view = SystemBindlessView::kSharedMemoryR32G32UintUAV;
      break;
    case 4:
      view = SystemBindlessView::kSharedMemoryR32G32B32A32UintUAV;
      break;
    default:
      assert_unhandled_case(element_size_bytes_pow2);
      view = SystemBindlessView::kSharedMemoryR32UintUAV;
  }
  return GetSystemBindlessViewHandlePair(view);
}

ui::d3d12::util::DescriptorCpuGpuHandlePair
D3D12CommandProcessor::GetEdramUintPow2BindlessSRVHandlePair(
    uint32_t element_size_bytes_pow2) const {
  SystemBindlessView view;
  switch (element_size_bytes_pow2) {
    case 2:
      view = SystemBindlessView::kEdramR32UintSRV;
      break;
    case 3:
      view = SystemBindlessView::kEdramR32G32UintSRV;
      break;
    case 4:
      view = SystemBindlessView::kEdramR32G32B32A32UintSRV;
      break;
    default:
      assert_unhandled_case(element_size_bytes_pow2);
      view = SystemBindlessView::kEdramR32UintSRV;
  }
  return GetSystemBindlessViewHandlePair(view);
}

ui::d3d12::util::DescriptorCpuGpuHandlePair
D3D12CommandProcessor::GetEdramUintPow2BindlessUAVHandlePair(
    uint32_t element_size_bytes_pow2) const {
  SystemBindlessView view;
  switch (element_size_bytes_pow2) {
    case 2:
      view = SystemBindlessView::kEdramR32UintUAV;
      break;
    case 3:
      view = SystemBindlessView::kEdramR32G32UintUAV;
      break;
    case 4:
      view = SystemBindlessView::kEdramR32G32B32A32UintUAV;
      break;
    default:
      assert_unhandled_case(element_size_bytes_pow2);
      view = SystemBindlessView::kEdramR32UintUAV;
  }
  return GetSystemBindlessViewHandlePair(view);
}

uint64_t D3D12CommandProcessor::RequestSamplerBindfulDescriptors(
    uint64_t previous_heap_index, uint32_t count_for_partial_update,
    uint32_t count_for_full_update, D3D12_CPU_DESCRIPTOR_HANDLE& cpu_handle_out,
    D3D12_GPU_DESCRIPTOR_HANDLE& gpu_handle_out) {
  assert_false(bindless_resources_used_);
  assert_true(submission_open_);
  uint32_t descriptor_index;
  uint64_t current_heap_index = sampler_bindful_heap_pool_->Request(
      frame_current_, previous_heap_index, count_for_partial_update,
      count_for_full_update, descriptor_index);
  if (current_heap_index ==
      ui::d3d12::D3D12DescriptorHeapPool::kHeapIndexInvalid) {
    // There was an error.
    return ui::d3d12::D3D12DescriptorHeapPool::kHeapIndexInvalid;
  }
  ID3D12DescriptorHeap* heap = sampler_bindful_heap_pool_->GetLastRequestHeap();
  if (sampler_bindful_heap_current_ != heap) {
    sampler_bindful_heap_current_ = heap;
    deferred_command_list_.SetDescriptorHeaps(view_bindful_heap_current_,
                                              sampler_bindful_heap_current_);
  }
  const ui::d3d12::D3D12Provider& provider = GetD3D12Provider();
  cpu_handle_out = provider.OffsetSamplerDescriptor(
      sampler_bindful_heap_pool_->GetLastRequestHeapCPUStart(),
      descriptor_index);
  gpu_handle_out = provider.OffsetSamplerDescriptor(
      sampler_bindful_heap_pool_->GetLastRequestHeapGPUStart(),
      descriptor_index);
  return current_heap_index;
}

ID3D12Resource* D3D12CommandProcessor::RequestScratchGPUBuffer(
    uint32_t size, D3D12_RESOURCE_STATES state) {
  assert_true(submission_open_);
  assert_false(scratch_buffer_used_);
  if (!submission_open_ || scratch_buffer_used_ || size == 0) {
    return nullptr;
  }

  if (size <= scratch_buffer_size_) {
    PushTransitionBarrier(scratch_buffer_, scratch_buffer_state_, state);
    scratch_buffer_state_ = state;
    scratch_buffer_used_ = true;
    return scratch_buffer_;
  }

  size = xe::align(size, kScratchBufferSizeIncrement);

  const ui::d3d12::D3D12Provider& provider = GetD3D12Provider();
  ID3D12Device* device = provider.GetDevice();
  D3D12_RESOURCE_DESC buffer_desc;
  ui::d3d12::util::FillBufferResourceDesc(
      buffer_desc, size, D3D12_RESOURCE_FLAG_ALLOW_UNORDERED_ACCESS);
  ID3D12Resource* buffer;
  if (FAILED(device->CreateCommittedResource(
          &ui::d3d12::util::kHeapPropertiesDefault,
          provider.GetHeapFlagCreateNotZeroed(), &buffer_desc, state, nullptr,
          IID_PPV_ARGS(&buffer)))) {
    XELOGE("Failed to create a {} MB scratch GPU buffer", size >> 20);
    return nullptr;
  }
  if (scratch_buffer_ != nullptr) {
    resources_for_deletion_.emplace_back(submission_current_, scratch_buffer_);
  }
  scratch_buffer_ = buffer;
  scratch_buffer_size_ = size;
  scratch_buffer_state_ = state;
  scratch_buffer_used_ = true;
  return scratch_buffer_;
}

void D3D12CommandProcessor::ReleaseScratchGPUBuffer(
    ID3D12Resource* buffer, D3D12_RESOURCE_STATES new_state) {
  assert_true(submission_open_);
  assert_true(scratch_buffer_used_);
  scratch_buffer_used_ = false;
  if (buffer == scratch_buffer_) {
    scratch_buffer_state_ = new_state;
  }
}

void D3D12CommandProcessor::SetExternalPipeline(ID3D12PipelineState* pipeline) {
  if (current_external_pipeline_ != pipeline) {
    current_external_pipeline_ = pipeline;
    current_guest_pipeline_ = nullptr;
    deferred_command_list_.D3DSetPipelineState(pipeline);
  }
}

void D3D12CommandProcessor::SetExternalGraphicsRootSignature(
    ID3D12RootSignature* root_signature) {
  if (current_graphics_root_signature_ != root_signature) {
    current_graphics_root_signature_ = root_signature;
    deferred_command_list_.D3DSetGraphicsRootSignature(root_signature);
  }
  // Force-invalidate because setting a non-guest root signature.
  current_graphics_root_up_to_date_ = 0;
}

void D3D12CommandProcessor::SetViewport(const D3D12_VIEWPORT& viewport) {
#if XE_ARCH_AMD64 == 1
  __m128 zero_register = _mm_setzero_ps();
  __m128 ff_viewport_low4 = _mm_loadu_ps(&ff_viewport_.TopLeftX);
  __m128 ff_viewport_high2 =
      _mm_loadl_pi(zero_register, (const __m64*)&ff_viewport_.MinDepth);

  __m128 viewport_low4 = _mm_loadu_ps(&viewport.TopLeftX);
  __m128 viewport_high2 =
      _mm_loadl_pi(zero_register, (const __m64*)&viewport.MinDepth);

  __m128 first_four_cmp = _mm_cmpeq_ps(ff_viewport_low4, viewport_low4);
  __m128 last_two_cmp = _mm_cmpeq_ps(ff_viewport_high2, viewport_high2);

  __m128 combined_condition = _mm_and_ps(first_four_cmp, last_two_cmp);

  int movmask = _mm_movemask_ps(combined_condition);

  XE_UNLIKELY_IF(ff_viewport_update_needed_ || movmask != 0b1111)
#else
  ff_viewport_update_needed_ |= ff_viewport_.TopLeftX != viewport.TopLeftX;
  ff_viewport_update_needed_ |= ff_viewport_.TopLeftY != viewport.TopLeftY;
  ff_viewport_update_needed_ |= ff_viewport_.Width != viewport.Width;
  ff_viewport_update_needed_ |= ff_viewport_.Height != viewport.Height;
  ff_viewport_update_needed_ |= ff_viewport_.MinDepth != viewport.MinDepth;
  ff_viewport_update_needed_ |= ff_viewport_.MaxDepth != viewport.MaxDepth;
  if (XE_UNLIKELY(ff_viewport_update_needed_))
#endif
  {
    ff_viewport_ = viewport;
    deferred_command_list_.RSSetViewport(ff_viewport_);
    ff_viewport_update_needed_ = false;
  }
}

void D3D12CommandProcessor::SetScissorRect(const D3D12_RECT& scissor_rect) {
#if XE_ARCH_AMD64 == 1
  // vtune suggested that this and SetViewport be vectorized, high retiring
  // figure
  __m128i scissor_m128 = _mm_loadu_si128((const __m128i*)&scissor_rect);
  __m128i ff_scissor_m128 = _mm_loadu_si128((const __m128i*)&ff_scissor_);
  __m128i comparison_result = _mm_cmpeq_epi32(scissor_m128, ff_scissor_m128);
  if (ff_scissor_update_needed_ ||
      _mm_movemask_epi8(comparison_result) != 0xFFFF)
#else
  ff_scissor_update_needed_ |= ff_scissor_.left != scissor_rect.left;
  ff_scissor_update_needed_ |= ff_scissor_.top != scissor_rect.top;
  ff_scissor_update_needed_ |= ff_scissor_.right != scissor_rect.right;
  ff_scissor_update_needed_ |= ff_scissor_.bottom != scissor_rect.bottom;

  if (ff_scissor_update_needed_)
#endif
  {
    ff_scissor_ = scissor_rect;
    deferred_command_list_.RSSetScissorRect(ff_scissor_);
    ff_scissor_update_needed_ = false;
  }
}

void D3D12CommandProcessor::SetStencilReference(uint32_t stencil_ref) {
  ff_stencil_ref_update_needed_ |= ff_stencil_ref_ != stencil_ref;
  if (ff_stencil_ref_update_needed_) {
    ff_stencil_ref_ = stencil_ref;
    deferred_command_list_.D3DOMSetStencilRef(stencil_ref);
    ff_stencil_ref_update_needed_ = false;
  }
}

void D3D12CommandProcessor::SetPrimitiveTopology(
    D3D12_PRIMITIVE_TOPOLOGY primitive_topology) {
  if (primitive_topology_ != primitive_topology) {
    primitive_topology_ = primitive_topology;
    deferred_command_list_.D3DIASetPrimitiveTopology(primitive_topology);
  }
}

std::string D3D12CommandProcessor::GetWindowTitleText() const {
  std::ostringstream title;
  title << "Direct3D 12";
  if (render_target_cache_) {
    // Rasterizer-ordered views are a feature very rarely used as of 2020 and
    // that faces adoption complications (outside of Direct3D - on Vulkan - at
    // least), but crucial to Xenia - raise awareness of its usage.
    // https://github.com/KhronosGroup/Vulkan-Ecosystem/issues/27#issuecomment-455712319
    // "In Xenia's title bar "D3D12 ROV" can be seen, which was a surprise, as I
    //  wasn't aware that Xenia D3D12 backend was using Raster Order Views
    //  feature" - oscarbg in that issue.
    switch (render_target_cache_->GetPath()) {
      case RenderTargetCache::Path::kHostRenderTargets:
        title << " - RTV/DSV";
        break;
      case RenderTargetCache::Path::kPixelShaderInterlock:
        title << " - ROV";
        break;
      default:
        break;
    }
    uint32_t draw_resolution_scale_x =
        texture_cache_ ? texture_cache_->draw_resolution_scale_x() : 1;
    uint32_t draw_resolution_scale_y =
        texture_cache_ ? texture_cache_->draw_resolution_scale_y() : 1;
    if (draw_resolution_scale_x > 1 || draw_resolution_scale_y > 1) {
      title << ' ' << draw_resolution_scale_x << 'x' << draw_resolution_scale_y;
    }
  }
  return title.str();
}

bool D3D12CommandProcessor::SetupContext() {
  if (!CommandProcessor::SetupContext()) {
    XELOGE("Failed to initialize base command processor context");
    return false;
  }

  const ui::d3d12::D3D12Provider& provider = GetD3D12Provider();
  ID3D12Device* device = provider.GetDevice();
  ID3D12CommandQueue* direct_queue = provider.GetDirectQueue();

  fence_completion_event_ = CreateEvent(nullptr, FALSE, FALSE, nullptr);
  if (fence_completion_event_ == nullptr) {
    XELOGE("Failed to create the fence completion event");
    return false;
  }
  if (FAILED(device->CreateFence(0, D3D12_FENCE_FLAG_NONE,
                                 IID_PPV_ARGS(&submission_fence_)))) {
    XELOGE("Failed to create the submission fence");
    return false;
  }
  if (FAILED(device->CreateFence(
          0, D3D12_FENCE_FLAG_NONE,
          IID_PPV_ARGS(&queue_operations_since_submission_fence_)))) {
    XELOGE(
        "Failed to create the fence for awaiting queue operations done since "
        "the latest submission");
    return false;
  }

  // Create the command list and one allocator because it's needed for a command
  // list.
  ID3D12CommandAllocator* command_allocator;
  if (FAILED(device->CreateCommandAllocator(
          D3D12_COMMAND_LIST_TYPE_DIRECT, IID_PPV_ARGS(&command_allocator)))) {
    XELOGE("Failed to create a command allocator");
    return false;
  }
  command_allocator_writable_first_ = new CommandAllocator;
  command_allocator_writable_first_->command_allocator = command_allocator;
  command_allocator_writable_first_->last_usage_submission = 0;
  command_allocator_writable_first_->next = nullptr;
  command_allocator_writable_last_ = command_allocator_writable_first_;
  if (FAILED(device->CreateCommandList(0, D3D12_COMMAND_LIST_TYPE_DIRECT,
                                       command_allocator, nullptr,
                                       IID_PPV_ARGS(&command_list_)))) {
    XELOGE("Failed to create the graphics command list");
    return false;
  }
  // Initially in open state, wait until a deferred command list submission.
  command_list_->Close();
  // Optional - added in Creators Update (SDK 10.0.15063.0).
  command_list_->QueryInterface(IID_PPV_ARGS(&command_list_1_));

  bindless_resources_used_ =
      cvars::d3d12_bindless &&
      provider.GetResourceBindingTier() >= D3D12_RESOURCE_BINDING_TIER_2;

  // Get the draw resolution scale for the render target cache and the texture
  // cache.
  uint32_t draw_resolution_scale_x, draw_resolution_scale_y;
  bool draw_resolution_scale_not_clamped =
      TextureCache::GetConfigDrawResolutionScale(draw_resolution_scale_x,
                                                 draw_resolution_scale_y);

  if (!D3D12TextureCache::ClampDrawResolutionScaleToMaxSupported(
          draw_resolution_scale_x, draw_resolution_scale_y, provider)) {
    draw_resolution_scale_not_clamped = false;
  }
  if (!draw_resolution_scale_not_clamped) {
    XELOGW(
        "The requested draw resolution scale is not supported by the device or "
        "the emulator, reducing to {}x{}",
        draw_resolution_scale_x, draw_resolution_scale_y);
  }

  shared_memory_ =
      std::make_unique<D3D12SharedMemory>(*this, *memory_, trace_writer_);
  if (!shared_memory_->Initialize()) {
    XELOGE("Failed to initialize shared memory");
    return false;
  }

  // Initialize the render target cache before configuring binding - need to
  // know if using rasterizer-ordered views for the bindless root signature.
  render_target_cache_ = std::make_unique<D3D12RenderTargetCache>(
      *register_file_, *memory_, trace_writer_, draw_resolution_scale_x,
      draw_resolution_scale_y, *this, bindless_resources_used_);
  if (!render_target_cache_->Initialize()) {
    XELOGE("Failed to initialize the render target cache");
    return false;
  }

  // Initialize resource binding.
  constant_buffer_pool_ = std::make_unique<ui::d3d12::D3D12UploadBufferPool>(
      provider,
      std::max(ui::d3d12::D3D12UploadBufferPool::kDefaultPageSize,
               sizeof(float) * 4 * D3D12_REQ_CONSTANT_BUFFER_ELEMENT_COUNT));
  if (bindless_resources_used_) {
    D3D12_DESCRIPTOR_HEAP_DESC view_bindless_heap_desc;
    view_bindless_heap_desc.Type = D3D12_DESCRIPTOR_HEAP_TYPE_CBV_SRV_UAV;
    view_bindless_heap_desc.NumDescriptors = kViewBindlessHeapSize;
    view_bindless_heap_desc.Flags = D3D12_DESCRIPTOR_HEAP_FLAG_SHADER_VISIBLE;
    view_bindless_heap_desc.NodeMask = 0;
    if (FAILED(device->CreateDescriptorHeap(
            &view_bindless_heap_desc, IID_PPV_ARGS(&view_bindless_heap_)))) {
      XELOGE("Failed to create the bindless CBV/SRV/UAV descriptor heap");
      return false;
    }
    view_bindless_heap_cpu_start_ =
        view_bindless_heap_->GetCPUDescriptorHandleForHeapStart();
    view_bindless_heap_gpu_start_ =
        view_bindless_heap_->GetGPUDescriptorHandleForHeapStart();
    view_bindless_heap_allocated_ = uint32_t(SystemBindlessView::kCount);

    D3D12_DESCRIPTOR_HEAP_DESC sampler_bindless_heap_desc;
    sampler_bindless_heap_desc.Type = D3D12_DESCRIPTOR_HEAP_TYPE_SAMPLER;
    sampler_bindless_heap_desc.NumDescriptors = kSamplerHeapSize;
    sampler_bindless_heap_desc.Flags =
        D3D12_DESCRIPTOR_HEAP_FLAG_SHADER_VISIBLE;
    sampler_bindless_heap_desc.NodeMask = 0;
    if (FAILED(device->CreateDescriptorHeap(
            &sampler_bindless_heap_desc,
            IID_PPV_ARGS(&sampler_bindless_heap_current_)))) {
      XELOGE("Failed to create the bindless sampler descriptor heap");
      return false;
    }
    sampler_bindless_heap_cpu_start_ =
        sampler_bindless_heap_current_->GetCPUDescriptorHandleForHeapStart();
    sampler_bindless_heap_gpu_start_ =
        sampler_bindless_heap_current_->GetGPUDescriptorHandleForHeapStart();
    sampler_bindless_heap_allocated_ = 0;
  } else {
    view_bindful_heap_pool_ =
        std::make_unique<ui::d3d12::D3D12DescriptorHeapPool>(
            device, D3D12_DESCRIPTOR_HEAP_TYPE_CBV_SRV_UAV,
            kViewBindfulHeapSize);
    sampler_bindful_heap_pool_ =
        std::make_unique<ui::d3d12::D3D12DescriptorHeapPool>(
            device, D3D12_DESCRIPTOR_HEAP_TYPE_SAMPLER, kSamplerHeapSize);
  }

  if (bindless_resources_used_) {
    // Global bindless resource root signatures.
    // No CBV or UAV descriptor ranges with any descriptors to be allocated
    // dynamically (via RequestPersistentViewBindlessDescriptor or
    // RequestOneUseSingleViewDescriptors) should be here, because they would
    // overlap the unbounded SRV range, which is not allowed on Nvidia Fermi!
    D3D12_ROOT_SIGNATURE_DESC root_signature_bindless_desc;
    D3D12_ROOT_PARAMETER
    root_parameters_bindless[kRootParameter_Bindless_Count];
    root_signature_bindless_desc.NumParameters = kRootParameter_Bindless_Count;
    root_signature_bindless_desc.pParameters = root_parameters_bindless;
    root_signature_bindless_desc.NumStaticSamplers = 0;
    root_signature_bindless_desc.pStaticSamplers = nullptr;
    root_signature_bindless_desc.Flags = D3D12_ROOT_SIGNATURE_FLAG_NONE;
    // Fetch constants.
    {
      auto& parameter =
          root_parameters_bindless[kRootParameter_Bindless_FetchConstants];
      parameter.ParameterType = D3D12_ROOT_PARAMETER_TYPE_CBV;
      parameter.Descriptor.ShaderRegister =
          uint32_t(DxbcShaderTranslator::CbufferRegister::kFetchConstants);
      parameter.Descriptor.RegisterSpace = 0;
      parameter.ShaderVisibility = D3D12_SHADER_VISIBILITY_ALL;
    }
    // Vertex float constants.
    {
      auto& parameter = root_parameters_bindless
          [kRootParameter_Bindless_FloatConstantsVertex];
      parameter.ParameterType = D3D12_ROOT_PARAMETER_TYPE_CBV;
      parameter.Descriptor.ShaderRegister =
          uint32_t(DxbcShaderTranslator::CbufferRegister::kFloatConstants);
      parameter.Descriptor.RegisterSpace = 0;
      parameter.ShaderVisibility = D3D12_SHADER_VISIBILITY_VERTEX;
    }
    // Pixel float constants.
    {
      auto& parameter =
          root_parameters_bindless[kRootParameter_Bindless_FloatConstantsPixel];
      parameter.ParameterType = D3D12_ROOT_PARAMETER_TYPE_CBV;
      parameter.Descriptor.ShaderRegister =
          uint32_t(DxbcShaderTranslator::CbufferRegister::kFloatConstants);
      parameter.Descriptor.RegisterSpace = 0;
      parameter.ShaderVisibility = D3D12_SHADER_VISIBILITY_PIXEL;
    }
    // Pixel shader descriptor indices.
    {
      auto& parameter = root_parameters_bindless
          [kRootParameter_Bindless_DescriptorIndicesPixel];
      parameter.ParameterType = D3D12_ROOT_PARAMETER_TYPE_CBV;
      parameter.Descriptor.ShaderRegister =
          uint32_t(DxbcShaderTranslator::CbufferRegister::kDescriptorIndices);
      parameter.Descriptor.RegisterSpace = 0;
      parameter.ShaderVisibility = D3D12_SHADER_VISIBILITY_PIXEL;
    }
    // Vertex shader descriptor indices.
    {
      auto& parameter = root_parameters_bindless
          [kRootParameter_Bindless_DescriptorIndicesVertex];
      parameter.ParameterType = D3D12_ROOT_PARAMETER_TYPE_CBV;
      parameter.Descriptor.ShaderRegister =
          uint32_t(DxbcShaderTranslator::CbufferRegister::kDescriptorIndices);
      parameter.Descriptor.RegisterSpace = 0;
      parameter.ShaderVisibility = D3D12_SHADER_VISIBILITY_VERTEX;
    }
    // System constants.
    {
      auto& parameter =
          root_parameters_bindless[kRootParameter_Bindless_SystemConstants];
      parameter.ParameterType = D3D12_ROOT_PARAMETER_TYPE_CBV;
      parameter.Descriptor.ShaderRegister =
          uint32_t(DxbcShaderTranslator::CbufferRegister::kSystemConstants);
      parameter.Descriptor.RegisterSpace = 0;
      parameter.ShaderVisibility = D3D12_SHADER_VISIBILITY_ALL;
    }
    // Bool and loop constants.
    {
      auto& parameter =
          root_parameters_bindless[kRootParameter_Bindless_BoolLoopConstants];
      parameter.ParameterType = D3D12_ROOT_PARAMETER_TYPE_CBV;
      parameter.Descriptor.ShaderRegister =
          uint32_t(DxbcShaderTranslator::CbufferRegister::kBoolLoopConstants);
      parameter.Descriptor.RegisterSpace = 0;
      parameter.ShaderVisibility = D3D12_SHADER_VISIBILITY_ALL;
    }
    // Shared memory SRV and UAV.
    D3D12_DESCRIPTOR_RANGE root_shared_memory_view_ranges[2];
    {
      auto& parameter =
          root_parameters_bindless[kRootParameter_Bindless_SharedMemory];
      parameter.ParameterType = D3D12_ROOT_PARAMETER_TYPE_DESCRIPTOR_TABLE;
      parameter.DescriptorTable.NumDescriptorRanges =
          uint32_t(xe::countof(root_shared_memory_view_ranges));
      parameter.DescriptorTable.pDescriptorRanges =
          root_shared_memory_view_ranges;
      parameter.ShaderVisibility = D3D12_SHADER_VISIBILITY_ALL;
      {
        auto& range = root_shared_memory_view_ranges[0];
        range.RangeType = D3D12_DESCRIPTOR_RANGE_TYPE_SRV;
        range.NumDescriptors = 1;
        range.BaseShaderRegister =
            UINT(DxbcShaderTranslator::SRVMainRegister::kSharedMemory);
        range.RegisterSpace = UINT(DxbcShaderTranslator::SRVSpace::kMain);
        range.OffsetInDescriptorsFromTableStart = 0;
      }
      {
        auto& range = root_shared_memory_view_ranges[1];
        range.RangeType = D3D12_DESCRIPTOR_RANGE_TYPE_UAV;
        range.NumDescriptors = 1;
        range.BaseShaderRegister =
            UINT(DxbcShaderTranslator::UAVRegister::kSharedMemory);
        range.RegisterSpace = 0;
        range.OffsetInDescriptorsFromTableStart = 1;
      }
    }
    // Sampler heap.
    D3D12_DESCRIPTOR_RANGE root_bindless_sampler_range;
    {
      auto& parameter =
          root_parameters_bindless[kRootParameter_Bindless_SamplerHeap];
      parameter.ParameterType = D3D12_ROOT_PARAMETER_TYPE_DESCRIPTOR_TABLE;
      // Will be appending.
      parameter.DescriptorTable.NumDescriptorRanges = 1;
      parameter.DescriptorTable.pDescriptorRanges =
          &root_bindless_sampler_range;
      parameter.ShaderVisibility = D3D12_SHADER_VISIBILITY_ALL;
      root_bindless_sampler_range.RangeType =
          D3D12_DESCRIPTOR_RANGE_TYPE_SAMPLER;
      root_bindless_sampler_range.NumDescriptors = UINT_MAX;
      root_bindless_sampler_range.BaseShaderRegister = 0;
      root_bindless_sampler_range.RegisterSpace = 0;
      root_bindless_sampler_range.OffsetInDescriptorsFromTableStart = 0;
    }
    // View heap.
    D3D12_DESCRIPTOR_RANGE root_bindless_view_ranges[4];
    {
      auto& parameter =
          root_parameters_bindless[kRootParameter_Bindless_ViewHeap];
      parameter.ParameterType = D3D12_ROOT_PARAMETER_TYPE_DESCRIPTOR_TABLE;
      // Will be appending.
      parameter.DescriptorTable.NumDescriptorRanges = 0;
      parameter.DescriptorTable.pDescriptorRanges = root_bindless_view_ranges;
      parameter.ShaderVisibility = D3D12_SHADER_VISIBILITY_ALL;
      // EDRAM.
      if (render_target_cache_->GetPath() ==
          RenderTargetCache::Path::kPixelShaderInterlock) {
        assert_true(parameter.DescriptorTable.NumDescriptorRanges <
                    xe::countof(root_bindless_view_ranges));
        auto& range = root_bindless_view_ranges[parameter.DescriptorTable
                                                    .NumDescriptorRanges++];
        range.RangeType = D3D12_DESCRIPTOR_RANGE_TYPE_UAV;
        range.NumDescriptors = 1;
        range.BaseShaderRegister =
            UINT(DxbcShaderTranslator::UAVRegister::kEdram);
        range.RegisterSpace = 0;
        range.OffsetInDescriptorsFromTableStart =
            UINT(SystemBindlessView::kEdramR32UintUAV);
      }
      // Used UAV and SRV ranges must not overlap on Nvidia Fermi, so textures
      // have OffsetInDescriptorsFromTableStart after all static descriptors of
      // other types.
      // 2D array textures.
      {
        assert_true(parameter.DescriptorTable.NumDescriptorRanges <
                    xe::countof(root_bindless_view_ranges));
        auto& range = root_bindless_view_ranges[parameter.DescriptorTable
                                                    .NumDescriptorRanges++];
        range.RangeType = D3D12_DESCRIPTOR_RANGE_TYPE_SRV;
        range.NumDescriptors = UINT_MAX;
        range.BaseShaderRegister = 0;
        range.RegisterSpace =
            UINT(DxbcShaderTranslator::SRVSpace::kBindlessTextures2DArray);
        range.OffsetInDescriptorsFromTableStart =
            UINT(SystemBindlessView::kUnboundedSRVsStart);
      }
      // 3D textures.
      {
        assert_true(parameter.DescriptorTable.NumDescriptorRanges <
                    xe::countof(root_bindless_view_ranges));
        auto& range = root_bindless_view_ranges[parameter.DescriptorTable
                                                    .NumDescriptorRanges++];
        range.RangeType = D3D12_DESCRIPTOR_RANGE_TYPE_SRV;
        range.NumDescriptors = UINT_MAX;
        range.BaseShaderRegister = 0;
        range.RegisterSpace =
            UINT(DxbcShaderTranslator::SRVSpace::kBindlessTextures3D);
        range.OffsetInDescriptorsFromTableStart =
            UINT(SystemBindlessView::kUnboundedSRVsStart);
      }
      // Cube textures.
      {
        assert_true(parameter.DescriptorTable.NumDescriptorRanges <
                    xe::countof(root_bindless_view_ranges));
        auto& range = root_bindless_view_ranges[parameter.DescriptorTable
                                                    .NumDescriptorRanges++];
        range.RangeType = D3D12_DESCRIPTOR_RANGE_TYPE_SRV;
        range.NumDescriptors = UINT_MAX;
        range.BaseShaderRegister = 0;
        range.RegisterSpace =
            UINT(DxbcShaderTranslator::SRVSpace::kBindlessTexturesCube);
        range.OffsetInDescriptorsFromTableStart =
            UINT(SystemBindlessView::kUnboundedSRVsStart);
      }
    }
    root_signature_bindless_vs_ = ui::d3d12::util::CreateRootSignature(
        provider, root_signature_bindless_desc);
    if (!root_signature_bindless_vs_) {
      XELOGE(
          "Failed to create the global root signature for bindless resources, "
          "the version for use without tessellation");
      return false;
    }
    root_parameters_bindless[kRootParameter_Bindless_FloatConstantsVertex]
        .ShaderVisibility = D3D12_SHADER_VISIBILITY_DOMAIN;
    root_parameters_bindless[kRootParameter_Bindless_DescriptorIndicesVertex]
        .ShaderVisibility = D3D12_SHADER_VISIBILITY_DOMAIN;
    root_signature_bindless_ds_ = ui::d3d12::util::CreateRootSignature(
        provider, root_signature_bindless_desc);
    if (!root_signature_bindless_ds_) {
      XELOGE(
          "Failed to create the global root signature for bindless resources, "
          "the version for use with tessellation");
      return false;
    }
  }

  primitive_processor_ = std::make_unique<D3D12PrimitiveProcessor>(
      *register_file_, *memory_, trace_writer_, *shared_memory_, *this);
  if (!primitive_processor_->Initialize()) {
    XELOGE("Failed to initialize the geometric primitive processor");
    return false;
  }

  texture_cache_ = D3D12TextureCache::Create(
      *register_file_, *shared_memory_, draw_resolution_scale_x,
      draw_resolution_scale_y, *this, bindless_resources_used_);
  if (!texture_cache_) {
    XELOGE("Failed to initialize the texture cache");
    return false;
  }

  pipeline_cache_ = std::make_unique<PipelineCache>(*this, *register_file_,
                                                    *render_target_cache_.get(),
                                                    bindless_resources_used_);
  if (!pipeline_cache_->Initialize()) {
    XELOGE("Failed to initialize the graphics pipeline cache");
    return false;
  }

  D3D12_HEAP_FLAGS heap_flag_create_not_zeroed =
      provider.GetHeapFlagCreateNotZeroed();

  // Create gamma ramp resources.
  gamma_ramp_256_entry_table_up_to_date_ = false;
  gamma_ramp_pwl_up_to_date_ = false;
  D3D12_RESOURCE_DESC gamma_ramp_buffer_desc;
  ui::d3d12::util::FillBufferResourceDesc(
      gamma_ramp_buffer_desc, (256 + 128 * 3) * 4, D3D12_RESOURCE_FLAG_NONE);
  // The first action will be uploading.
  gamma_ramp_buffer_state_ = D3D12_RESOURCE_STATE_COPY_DEST;
  if (FAILED(device->CreateCommittedResource(
          &ui::d3d12::util::kHeapPropertiesDefault, heap_flag_create_not_zeroed,
          &gamma_ramp_buffer_desc, gamma_ramp_buffer_state_, nullptr,
          IID_PPV_ARGS(&gamma_ramp_buffer_)))) {
    XELOGE("Failed to create the gamma ramp buffer");
    return false;
  }
  // The upload buffer is frame-buffered.
  gamma_ramp_buffer_desc.Width *= kQueueFrames;

  if (!GetD3D12Provider().CreateUploadResource(
          heap_flag_create_not_zeroed, &gamma_ramp_buffer_desc,
          D3D12_RESOURCE_STATE_GENERIC_READ,
          IID_PPV_ARGS(&gamma_ramp_upload_buffer_))) {
    XELOGE("Failed to create the gamma ramp upload buffer");
    return false;
  }

  if (FAILED(gamma_ramp_upload_buffer_->Map(
          0, nullptr,
          reinterpret_cast<void**>(&gamma_ramp_upload_buffer_mapping_)))) {
    XELOGE("Failed to map the gamma ramp upload buffer");
    gamma_ramp_upload_buffer_mapping_ = nullptr;
    return false;
  }

  // Initialize compute pipelines for output with gamma ramp.
  D3D12_ROOT_PARAMETER
  apply_gamma_root_parameters[UINT(ApplyGammaRootParameter::kCount)];
  {
    D3D12_ROOT_PARAMETER& apply_gamma_root_parameter_constants =
        apply_gamma_root_parameters[UINT(ApplyGammaRootParameter::kConstants)];
    apply_gamma_root_parameter_constants.ParameterType =
        D3D12_ROOT_PARAMETER_TYPE_32BIT_CONSTANTS;
    apply_gamma_root_parameter_constants.Constants.ShaderRegister = 0;
    apply_gamma_root_parameter_constants.Constants.RegisterSpace = 0;
    apply_gamma_root_parameter_constants.Constants.Num32BitValues =
        sizeof(ApplyGammaConstants) / sizeof(uint32_t);
    apply_gamma_root_parameter_constants.ShaderVisibility =
        D3D12_SHADER_VISIBILITY_ALL;
  }
  D3D12_DESCRIPTOR_RANGE apply_gamma_root_descriptor_range_dest;
  apply_gamma_root_descriptor_range_dest.RangeType =
      D3D12_DESCRIPTOR_RANGE_TYPE_UAV;
  apply_gamma_root_descriptor_range_dest.NumDescriptors = 1;
  apply_gamma_root_descriptor_range_dest.BaseShaderRegister = 0;
  apply_gamma_root_descriptor_range_dest.RegisterSpace = 0;
  apply_gamma_root_descriptor_range_dest.OffsetInDescriptorsFromTableStart = 0;
  {
    D3D12_ROOT_PARAMETER& apply_gamma_root_parameter_dest =
        apply_gamma_root_parameters[UINT(
            ApplyGammaRootParameter::kDestination)];
    apply_gamma_root_parameter_dest.ParameterType =
        D3D12_ROOT_PARAMETER_TYPE_DESCRIPTOR_TABLE;
    apply_gamma_root_parameter_dest.DescriptorTable.NumDescriptorRanges = 1;
    apply_gamma_root_parameter_dest.DescriptorTable.pDescriptorRanges =
        &apply_gamma_root_descriptor_range_dest;
    apply_gamma_root_parameter_dest.ShaderVisibility =
        D3D12_SHADER_VISIBILITY_ALL;
  }
  D3D12_DESCRIPTOR_RANGE apply_gamma_root_descriptor_range_source;
  apply_gamma_root_descriptor_range_source.RangeType =
      D3D12_DESCRIPTOR_RANGE_TYPE_SRV;
  apply_gamma_root_descriptor_range_source.NumDescriptors = 1;
  apply_gamma_root_descriptor_range_source.BaseShaderRegister = 1;
  apply_gamma_root_descriptor_range_source.RegisterSpace = 0;
  apply_gamma_root_descriptor_range_source.OffsetInDescriptorsFromTableStart =
      0;
  {
    D3D12_ROOT_PARAMETER& apply_gamma_root_parameter_source =
        apply_gamma_root_parameters[UINT(ApplyGammaRootParameter::kSource)];
    apply_gamma_root_parameter_source.ParameterType =
        D3D12_ROOT_PARAMETER_TYPE_DESCRIPTOR_TABLE;
    apply_gamma_root_parameter_source.DescriptorTable.NumDescriptorRanges = 1;
    apply_gamma_root_parameter_source.DescriptorTable.pDescriptorRanges =
        &apply_gamma_root_descriptor_range_source;
    apply_gamma_root_parameter_source.ShaderVisibility =
        D3D12_SHADER_VISIBILITY_ALL;
  }
  D3D12_DESCRIPTOR_RANGE apply_gamma_root_descriptor_range_ramp;
  apply_gamma_root_descriptor_range_ramp.RangeType =
      D3D12_DESCRIPTOR_RANGE_TYPE_SRV;
  apply_gamma_root_descriptor_range_ramp.NumDescriptors = 1;
  apply_gamma_root_descriptor_range_ramp.BaseShaderRegister = 0;
  apply_gamma_root_descriptor_range_ramp.RegisterSpace = 0;
  apply_gamma_root_descriptor_range_ramp.OffsetInDescriptorsFromTableStart = 0;
  {
    D3D12_ROOT_PARAMETER& apply_gamma_root_parameter_gamma_ramp =
        apply_gamma_root_parameters[UINT(ApplyGammaRootParameter::kRamp)];
    apply_gamma_root_parameter_gamma_ramp.ParameterType =
        D3D12_ROOT_PARAMETER_TYPE_DESCRIPTOR_TABLE;
    apply_gamma_root_parameter_gamma_ramp.DescriptorTable.NumDescriptorRanges =
        1;
    apply_gamma_root_parameter_gamma_ramp.DescriptorTable.pDescriptorRanges =
        &apply_gamma_root_descriptor_range_ramp;
    apply_gamma_root_parameter_gamma_ramp.ShaderVisibility =
        D3D12_SHADER_VISIBILITY_ALL;
  }
  D3D12_ROOT_SIGNATURE_DESC apply_gamma_root_signature_desc;
  apply_gamma_root_signature_desc.NumParameters =
      UINT(ApplyGammaRootParameter::kCount);
  apply_gamma_root_signature_desc.pParameters = apply_gamma_root_parameters;
  apply_gamma_root_signature_desc.NumStaticSamplers = 0;
  apply_gamma_root_signature_desc.pStaticSamplers = nullptr;
  apply_gamma_root_signature_desc.Flags = D3D12_ROOT_SIGNATURE_FLAG_NONE;
  *(apply_gamma_root_signature_.ReleaseAndGetAddressOf()) =
      ui::d3d12::util::CreateRootSignature(provider,
                                           apply_gamma_root_signature_desc);
  if (!apply_gamma_root_signature_) {
    XELOGE("Failed to create the gamma ramp application root signature");
    return false;
  }
  *(apply_gamma_table_pipeline_.ReleaseAndGetAddressOf()) =
      ui::d3d12::util::CreateComputePipeline(
          device, shaders::apply_gamma_table_cs,
          sizeof(shaders::apply_gamma_table_cs),
          apply_gamma_root_signature_.Get());
  if (!apply_gamma_table_pipeline_) {
    XELOGE(
        "Failed to create the 256-entry table gamma ramp application compute "
        "pipeline");
    return false;
  }
  *(apply_gamma_table_fxaa_luma_pipeline_.ReleaseAndGetAddressOf()) =
      ui::d3d12::util::CreateComputePipeline(
          device, shaders::apply_gamma_table_fxaa_luma_cs,
          sizeof(shaders::apply_gamma_table_fxaa_luma_cs),
          apply_gamma_root_signature_.Get());
  if (!apply_gamma_table_fxaa_luma_pipeline_) {
    XELOGE(
        "Failed to create the 256-entry table gamma ramp application compute "
        "pipeline with perceptual luma output");
    return false;
  }
  *(apply_gamma_pwl_pipeline_.ReleaseAndGetAddressOf()) =
      ui::d3d12::util::CreateComputePipeline(
          device, shaders::apply_gamma_pwl_cs,
          sizeof(shaders::apply_gamma_pwl_cs),
          apply_gamma_root_signature_.Get());
  if (!apply_gamma_pwl_pipeline_) {
    XELOGE("Failed to create the PWL gamma ramp application compute pipeline");
    return false;
  }
  *(apply_gamma_pwl_fxaa_luma_pipeline_.ReleaseAndGetAddressOf()) =
      ui::d3d12::util::CreateComputePipeline(
          device, shaders::apply_gamma_pwl_fxaa_luma_cs,
          sizeof(shaders::apply_gamma_pwl_fxaa_luma_cs),
          apply_gamma_root_signature_.Get());
  if (!apply_gamma_pwl_fxaa_luma_pipeline_) {
    XELOGE(
        "Failed to create the PWL gamma ramp application compute pipeline with "
        "perceptual luma output");
    return false;
  }

  // Initialize compute pipelines for post-processing anti-aliasing.
  D3D12_ROOT_PARAMETER fxaa_root_parameters[UINT(FxaaRootParameter::kCount)];
  {
    D3D12_ROOT_PARAMETER& fxaa_root_parameter_constants =
        fxaa_root_parameters[UINT(ApplyGammaRootParameter::kConstants)];
    fxaa_root_parameter_constants.ParameterType =
        D3D12_ROOT_PARAMETER_TYPE_32BIT_CONSTANTS;
    fxaa_root_parameter_constants.Constants.ShaderRegister = 0;
    fxaa_root_parameter_constants.Constants.RegisterSpace = 0;
    fxaa_root_parameter_constants.Constants.Num32BitValues =
        sizeof(FxaaConstants) / sizeof(uint32_t);
    fxaa_root_parameter_constants.ShaderVisibility =
        D3D12_SHADER_VISIBILITY_ALL;
  }
  D3D12_DESCRIPTOR_RANGE fxaa_root_descriptor_range_dest;
  fxaa_root_descriptor_range_dest.RangeType = D3D12_DESCRIPTOR_RANGE_TYPE_UAV;
  fxaa_root_descriptor_range_dest.NumDescriptors = 1;
  fxaa_root_descriptor_range_dest.BaseShaderRegister = 0;
  fxaa_root_descriptor_range_dest.RegisterSpace = 0;
  fxaa_root_descriptor_range_dest.OffsetInDescriptorsFromTableStart = 0;
  {
    D3D12_ROOT_PARAMETER& fxaa_root_parameter_dest =
        fxaa_root_parameters[UINT(FxaaRootParameter::kDestination)];
    fxaa_root_parameter_dest.ParameterType =
        D3D12_ROOT_PARAMETER_TYPE_DESCRIPTOR_TABLE;
    fxaa_root_parameter_dest.DescriptorTable.NumDescriptorRanges = 1;
    fxaa_root_parameter_dest.DescriptorTable.pDescriptorRanges =
        &fxaa_root_descriptor_range_dest;
    fxaa_root_parameter_dest.ShaderVisibility = D3D12_SHADER_VISIBILITY_ALL;
  }
  D3D12_DESCRIPTOR_RANGE fxaa_root_descriptor_range_source;
  fxaa_root_descriptor_range_source.RangeType = D3D12_DESCRIPTOR_RANGE_TYPE_SRV;
  fxaa_root_descriptor_range_source.NumDescriptors = 1;
  fxaa_root_descriptor_range_source.BaseShaderRegister = 0;
  fxaa_root_descriptor_range_source.RegisterSpace = 0;
  fxaa_root_descriptor_range_source.OffsetInDescriptorsFromTableStart = 0;
  {
    D3D12_ROOT_PARAMETER& fxaa_root_parameter_source =
        fxaa_root_parameters[UINT(FxaaRootParameter::kSource)];
    fxaa_root_parameter_source.ParameterType =
        D3D12_ROOT_PARAMETER_TYPE_DESCRIPTOR_TABLE;
    fxaa_root_parameter_source.DescriptorTable.NumDescriptorRanges = 1;
    fxaa_root_parameter_source.DescriptorTable.pDescriptorRanges =
        &fxaa_root_descriptor_range_source;
    fxaa_root_parameter_source.ShaderVisibility = D3D12_SHADER_VISIBILITY_ALL;
  }
  D3D12_STATIC_SAMPLER_DESC fxaa_root_sampler;
  fxaa_root_sampler.Filter = D3D12_FILTER_MIN_MAG_MIP_LINEAR;
  fxaa_root_sampler.AddressU = D3D12_TEXTURE_ADDRESS_MODE_CLAMP;
  fxaa_root_sampler.AddressV = D3D12_TEXTURE_ADDRESS_MODE_CLAMP;
  fxaa_root_sampler.AddressW = D3D12_TEXTURE_ADDRESS_MODE_CLAMP;
  fxaa_root_sampler.MipLODBias = 0.0f;
  fxaa_root_sampler.MaxAnisotropy = 1;
  fxaa_root_sampler.ComparisonFunc = D3D12_COMPARISON_FUNC_NEVER;
  fxaa_root_sampler.BorderColor = D3D12_STATIC_BORDER_COLOR_OPAQUE_BLACK;
  fxaa_root_sampler.MinLOD = 0.0f;
  fxaa_root_sampler.MaxLOD = 0.0f;
  fxaa_root_sampler.ShaderRegister = 0;
  fxaa_root_sampler.RegisterSpace = 0;
  fxaa_root_sampler.ShaderVisibility = D3D12_SHADER_VISIBILITY_ALL;
  D3D12_ROOT_SIGNATURE_DESC fxaa_root_signature_desc;
  fxaa_root_signature_desc.NumParameters = UINT(FxaaRootParameter::kCount);
  fxaa_root_signature_desc.pParameters = fxaa_root_parameters;
  fxaa_root_signature_desc.NumStaticSamplers = 1;
  fxaa_root_signature_desc.pStaticSamplers = &fxaa_root_sampler;
  fxaa_root_signature_desc.Flags = D3D12_ROOT_SIGNATURE_FLAG_NONE;
  *(fxaa_root_signature_.ReleaseAndGetAddressOf()) =
      ui::d3d12::util::CreateRootSignature(provider, fxaa_root_signature_desc);
  if (!fxaa_root_signature_) {
    XELOGE("Failed to create the FXAA root signature");
    return false;
  }
  *(fxaa_pipeline_.ReleaseAndGetAddressOf()) =
      ui::d3d12::util::CreateComputePipeline(device, shaders::fxaa_cs,
                                             sizeof(shaders::fxaa_cs),
                                             fxaa_root_signature_.Get());
  if (!fxaa_pipeline_) {
    XELOGE("Failed to create the FXAA compute pipeline");
    return false;
  }
  *(fxaa_extreme_pipeline_.ReleaseAndGetAddressOf()) =
      ui::d3d12::util::CreateComputePipeline(device, shaders::fxaa_extreme_cs,
                                             sizeof(shaders::fxaa_extreme_cs),
                                             fxaa_root_signature_.Get());
  if (!fxaa_pipeline_) {
    XELOGE("Failed to create the extreme-quality FXAA compute pipeline");
    return false;
  }

  if (bindless_resources_used_) {
    // Create the system bindless descriptors once all resources are
    // initialized.
    // kNullRawSRV.
    ui::d3d12::util::CreateBufferRawSRV(
        device,
        provider.OffsetViewDescriptor(
            view_bindless_heap_cpu_start_,
            uint32_t(SystemBindlessView::kNullRawSRV)),
        nullptr, 0);
    // kNullRawUAV.
    ui::d3d12::util::CreateBufferRawUAV(
        device,
        provider.OffsetViewDescriptor(
            view_bindless_heap_cpu_start_,
            uint32_t(SystemBindlessView::kNullRawUAV)),
        nullptr, 0);
    // kNullTexture2DArray.
    D3D12_SHADER_RESOURCE_VIEW_DESC null_srv_desc;
    null_srv_desc.Format = DXGI_FORMAT_R8G8B8A8_UNORM;
    null_srv_desc.Shader4ComponentMapping =
        D3D12_ENCODE_SHADER_4_COMPONENT_MAPPING(
            D3D12_SHADER_COMPONENT_MAPPING_FORCE_VALUE_0,
            D3D12_SHADER_COMPONENT_MAPPING_FORCE_VALUE_0,
            D3D12_SHADER_COMPONENT_MAPPING_FORCE_VALUE_0,
            D3D12_SHADER_COMPONENT_MAPPING_FORCE_VALUE_0);
    null_srv_desc.ViewDimension = D3D12_SRV_DIMENSION_TEXTURE2DARRAY;
    null_srv_desc.Texture2DArray.MostDetailedMip = 0;
    null_srv_desc.Texture2DArray.MipLevels = 1;
    null_srv_desc.Texture2DArray.FirstArraySlice = 0;
    null_srv_desc.Texture2DArray.ArraySize = 1;
    null_srv_desc.Texture2DArray.PlaneSlice = 0;
    null_srv_desc.Texture2DArray.ResourceMinLODClamp = 0.0f;
    device->CreateShaderResourceView(
        nullptr, &null_srv_desc,
        provider.OffsetViewDescriptor(
            view_bindless_heap_cpu_start_,
            uint32_t(SystemBindlessView::kNullTexture2DArray)));
    // kNullTexture3D.
    null_srv_desc.ViewDimension = D3D12_SRV_DIMENSION_TEXTURE3D;
    null_srv_desc.Texture3D.MostDetailedMip = 0;
    null_srv_desc.Texture3D.MipLevels = 1;
    null_srv_desc.Texture3D.ResourceMinLODClamp = 0.0f;
    device->CreateShaderResourceView(
        nullptr, &null_srv_desc,
        provider.OffsetViewDescriptor(
            view_bindless_heap_cpu_start_,
            uint32_t(SystemBindlessView::kNullTexture3D)));
    // kNullTextureCube.
    null_srv_desc.ViewDimension = D3D12_SRV_DIMENSION_TEXTURECUBE;
    null_srv_desc.TextureCube.MostDetailedMip = 0;
    null_srv_desc.TextureCube.MipLevels = 1;
    null_srv_desc.TextureCube.ResourceMinLODClamp = 0.0f;
    device->CreateShaderResourceView(
        nullptr, &null_srv_desc,
        provider.OffsetViewDescriptor(
            view_bindless_heap_cpu_start_,
            uint32_t(SystemBindlessView::kNullTextureCube)));
    // kSharedMemoryRawSRV.
    shared_memory_->WriteRawSRVDescriptor(provider.OffsetViewDescriptor(
        view_bindless_heap_cpu_start_,
        uint32_t(SystemBindlessView::kSharedMemoryRawSRV)));
    // kSharedMemoryR32UintSRV.
    shared_memory_->WriteUintPow2SRVDescriptor(
        provider.OffsetViewDescriptor(
            view_bindless_heap_cpu_start_,
            uint32_t(SystemBindlessView::kSharedMemoryR32UintSRV)),
        2);
    // kSharedMemoryR32G32UintSRV.
    shared_memory_->WriteUintPow2SRVDescriptor(
        provider.OffsetViewDescriptor(
            view_bindless_heap_cpu_start_,
            uint32_t(SystemBindlessView::kSharedMemoryR32G32UintSRV)),
        3);
    // kSharedMemoryR32G32B32A32UintSRV.
    shared_memory_->WriteUintPow2SRVDescriptor(
        provider.OffsetViewDescriptor(
            view_bindless_heap_cpu_start_,
            uint32_t(SystemBindlessView::kSharedMemoryR32G32B32A32UintSRV)),
        4);
    // kSharedMemoryRawUAV.
    shared_memory_->WriteRawUAVDescriptor(provider.OffsetViewDescriptor(
        view_bindless_heap_cpu_start_,
        uint32_t(SystemBindlessView::kSharedMemoryRawUAV)));
    // kSharedMemoryR32UintUAV.
    shared_memory_->WriteUintPow2UAVDescriptor(
        provider.OffsetViewDescriptor(
            view_bindless_heap_cpu_start_,
            uint32_t(SystemBindlessView::kSharedMemoryR32UintUAV)),
        2);
    // kSharedMemoryR32G32UintUAV.
    shared_memory_->WriteUintPow2UAVDescriptor(
        provider.OffsetViewDescriptor(
            view_bindless_heap_cpu_start_,
            uint32_t(SystemBindlessView::kSharedMemoryR32G32UintUAV)),
        3);
    // kSharedMemoryR32G32B32A32UintUAV.
    shared_memory_->WriteUintPow2UAVDescriptor(
        provider.OffsetViewDescriptor(
            view_bindless_heap_cpu_start_,
            uint32_t(SystemBindlessView::kSharedMemoryR32G32B32A32UintUAV)),
        4);
    // kEdramRawSRV.
    render_target_cache_->WriteEdramRawSRVDescriptor(
        provider.OffsetViewDescriptor(
            view_bindless_heap_cpu_start_,
            uint32_t(SystemBindlessView::kEdramRawSRV)));
    // kEdramR32UintSRV.
    render_target_cache_->WriteEdramUintPow2SRVDescriptor(
        provider.OffsetViewDescriptor(
            view_bindless_heap_cpu_start_,
            uint32_t(SystemBindlessView::kEdramR32UintSRV)),
        2);
    // kEdramR32G32UintSRV.
    render_target_cache_->WriteEdramUintPow2SRVDescriptor(
        provider.OffsetViewDescriptor(
            view_bindless_heap_cpu_start_,
            uint32_t(SystemBindlessView::kEdramR32G32UintSRV)),
        3);
    // kEdramR32G32B32A32UintSRV.
    render_target_cache_->WriteEdramUintPow2SRVDescriptor(
        provider.OffsetViewDescriptor(
            view_bindless_heap_cpu_start_,
            uint32_t(SystemBindlessView::kEdramR32G32B32A32UintSRV)),
        4);
    // kEdramRawUAV.
    render_target_cache_->WriteEdramRawUAVDescriptor(
        provider.OffsetViewDescriptor(
            view_bindless_heap_cpu_start_,
            uint32_t(SystemBindlessView::kEdramRawUAV)));
    // kEdramR32UintUAV.
    render_target_cache_->WriteEdramUintPow2UAVDescriptor(
        provider.OffsetViewDescriptor(
            view_bindless_heap_cpu_start_,
            uint32_t(SystemBindlessView::kEdramR32UintUAV)),
        2);
    // kEdramR32G32UintUAV.
    render_target_cache_->WriteEdramUintPow2UAVDescriptor(
        provider.OffsetViewDescriptor(
            view_bindless_heap_cpu_start_,
            uint32_t(SystemBindlessView::kEdramR32G32UintUAV)),
        3);
    // kEdramR32G32B32A32UintUAV.
    render_target_cache_->WriteEdramUintPow2UAVDescriptor(
        provider.OffsetViewDescriptor(
            view_bindless_heap_cpu_start_,
            uint32_t(SystemBindlessView::kEdramR32G32B32A32UintUAV)),
        4);
    // kGammaRampTableSRV.
    WriteGammaRampSRV(false,
                      provider.OffsetViewDescriptor(
                          view_bindless_heap_cpu_start_,
                          uint32_t(SystemBindlessView::kGammaRampTableSRV)));
    // kGammaRampPWLSRV.
    WriteGammaRampSRV(true,
                      provider.OffsetViewDescriptor(
                          view_bindless_heap_cpu_start_,
                          uint32_t(SystemBindlessView::kGammaRampPWLSRV)));
  }

  pix_capture_requested_.store(false, std::memory_order_relaxed);
  pix_capturing_ = false;

  // Just not to expose uninitialized memory.
  std::memset(&system_constants_, 0, sizeof(system_constants_));

  return true;
}

void D3D12CommandProcessor::ShutdownContext() {
  AwaitAllQueueOperationsCompletion();

  ui::d3d12::util::ReleaseAndNull(readback_buffer_);
  readback_buffer_size_ = 0;

  ui::d3d12::util::ReleaseAndNull(scratch_buffer_);
  scratch_buffer_size_ = 0;

  for (const std::pair<uint64_t, ID3D12Resource*>& resource_for_deletion :
       resources_for_deletion_) {
    resource_for_deletion.second->Release();
  }
  resources_for_deletion_.clear();

  fxaa_source_texture_submission_ = 0;
  fxaa_source_texture_.Reset();

  fxaa_extreme_pipeline_.Reset();
  fxaa_pipeline_.Reset();
  fxaa_root_signature_.Reset();

  apply_gamma_pwl_fxaa_luma_pipeline_.Reset();
  apply_gamma_pwl_pipeline_.Reset();
  apply_gamma_table_fxaa_luma_pipeline_.Reset();
  apply_gamma_table_pipeline_.Reset();
  apply_gamma_root_signature_.Reset();

  // Unmapping will be done implicitly by the destruction.
  gamma_ramp_upload_buffer_mapping_ = nullptr;
  gamma_ramp_upload_buffer_.Reset();
  gamma_ramp_buffer_.Reset();

  texture_cache_.reset();

  pipeline_cache_.reset();

  primitive_processor_.reset();

  // Shut down binding - bindless descriptors may be owned by subsystems like
  // the texture cache.

  // Root signatures are used by pipelines, thus freed after the pipelines.
  ui::d3d12::util::ReleaseAndNull(root_signature_bindless_ds_);
  ui::d3d12::util::ReleaseAndNull(root_signature_bindless_vs_);
  for (auto it : root_signatures_bindful_) {
    it.second->Release();
  }
  root_signatures_bindful_.clear();

  if (bindless_resources_used_) {
    texture_cache_bindless_sampler_map_.clear();
    for (const auto& sampler_bindless_heap_overflowed :
         sampler_bindless_heaps_overflowed_) {
      sampler_bindless_heap_overflowed.first->Release();
    }
    sampler_bindless_heaps_overflowed_.clear();
    sampler_bindless_heap_allocated_ = 0;
    ui::d3d12::util::ReleaseAndNull(sampler_bindless_heap_current_);
    view_bindless_one_use_descriptors_.clear();
    view_bindless_heap_free_.clear();
    ui::d3d12::util::ReleaseAndNull(view_bindless_heap_);
  } else {
    sampler_bindful_heap_pool_.reset();
    view_bindful_heap_pool_.reset();
  }
  constant_buffer_pool_.reset();

  render_target_cache_.reset();

  shared_memory_.reset();

  deferred_command_list_.Reset();
  ui::d3d12::util::ReleaseAndNull(command_list_1_);
  ui::d3d12::util::ReleaseAndNull(command_list_);
  ClearCommandAllocatorCache();

  frame_open_ = false;
  frame_current_ = 1;
  frame_completed_ = 0;
  std::memset(closed_frame_submissions_, 0, sizeof(closed_frame_submissions_));

  // First release the fences since they may reference fence_completion_event_.

  queue_operations_done_since_submission_signal_ = false;
  queue_operations_since_submission_fence_last_ = 0;
  ui::d3d12::util::ReleaseAndNull(queue_operations_since_submission_fence_);

  ui::d3d12::util::ReleaseAndNull(submission_fence_);
  submission_open_ = false;
  submission_current_ = 1;
  submission_completed_ = 0;

  if (fence_completion_event_) {
    CloseHandle(fence_completion_event_);
    fence_completion_event_ = nullptr;
  }

  device_removed_ = false;

  CommandProcessor::ShutdownContext();
}

XE_FORCEINLINE
void D3D12CommandProcessor::WriteRegisterForceinline(uint32_t index,
                                                     uint32_t value) {
  __m128i to_rangecheck = _mm_set1_epi16(static_cast<short>(index));

  __m128i lower_bounds = _mm_setr_epi16(
      XE_GPU_REG_SHADER_CONSTANT_FETCH_00_0 - 1,
      XE_GPU_REG_SHADER_CONSTANT_000_X - 1,
      XE_GPU_REG_SHADER_CONSTANT_BOOL_000_031 - 1, XE_GPU_REG_SCRATCH_REG0 - 1,
      XE_GPU_REG_COHER_STATUS_HOST - 1, XE_GPU_REG_DC_LUT_RW_INDEX - 1, 0, 0);
  __m128i upper_bounds = _mm_setr_epi16(
      XE_GPU_REG_SHADER_CONSTANT_FETCH_31_5 + 1,
      XE_GPU_REG_SHADER_CONSTANT_511_W + 1,
      XE_GPU_REG_SHADER_CONSTANT_LOOP_31 + 1, XE_GPU_REG_SCRATCH_REG7 + 1,
      XE_GPU_REG_COHER_STATUS_HOST + 1, XE_GPU_REG_DC_LUT_30_COLOR + 1, 0, 0);

  // quick pre-test
  // todo: figure out just how unlikely this is. if very (it ought to be,
  // theres a ton of registers other than these) make this predicate
  // branchless and mark with unlikely, then make HandleSpecialRegisterWrite
  // noinline yep, its very unlikely. these ORS here are meant to be bitwise
  // ors, so that we do not do branching evaluation of the conditions (we will
  // almost always take all of the branches)
  /* unsigned expr =
      (index - XE_GPU_REG_SCRATCH_REG0 < 8) |
                  (index == XE_GPU_REG_COHER_STATUS_HOST) |
                  ((index - XE_GPU_REG_DC_LUT_RW_INDEX) <=
                   (XE_GPU_REG_DC_LUT_30_COLOR - XE_GPU_REG_DC_LUT_RW_INDEX));*/
  __m128i is_above_lower = _mm_cmpgt_epi16(to_rangecheck, lower_bounds);
  __m128i is_below_upper = _mm_cmplt_epi16(to_rangecheck, upper_bounds);
  __m128i is_within_range = _mm_and_si128(is_above_lower, is_below_upper);
  register_file_->values[index].u32 = value;

  uint32_t movmask = static_cast<uint32_t>(_mm_movemask_epi8(is_within_range));

  if (movmask) {
    if (movmask & (1 << 3)) {
      if (frame_open_) {
        uint32_t float_constant_index =
            (index - XE_GPU_REG_SHADER_CONSTANT_000_X) >> 2;
        uint64_t float_constant_mask = 1ULL << float_constant_index;

        if (float_constant_index >= 256) {
          float_constant_index =
              static_cast<unsigned char>(float_constant_index);
          if (current_float_constant_map_pixel_[float_constant_index >> 6] &
              float_constant_mask) {  // take advantage of x86
                                      // modulus shift
            cbuffer_binding_float_pixel_.up_to_date = false;
          }
        } else {
          if (current_float_constant_map_vertex_[float_constant_index >> 6] &
              float_constant_mask) {
            cbuffer_binding_float_vertex_.up_to_date = false;
          }
        }
      }
    } else if (movmask & (1 << 5)) {
      cbuffer_binding_bool_loop_.up_to_date = false;
    } else if (movmask & (1 << 1)) {
      cbuffer_binding_fetch_.up_to_date = false;

      texture_cache_->TextureFetchConstantWritten(
          (index - XE_GPU_REG_SHADER_CONSTANT_FETCH_00_0) / 6);
    } else {
      HandleSpecialRegisterWrite(index, value);
    }
  } else {
    _ReadWriteBarrier();
    return;
  }
}
// todo: bit-pack the bools and use bitarith to reduce branches
void D3D12CommandProcessor::WriteRegister(uint32_t index, uint32_t value) {
  WriteRegisterForceinline(index, value);
}

void D3D12CommandProcessor::WriteRegistersFromMem(uint32_t start_index,
                                                  uint32_t* base,
                                                  uint32_t num_registers) {
  WriteRegisterRangeFromMem_WithKnownBound<0, 0xFFFF>(start_index, base,
                                                      num_registers);
}

void D3D12CommandProcessor::WriteALURangeFromRing(xe::RingBuffer* ring,
                                                  uint32_t base,
                                                  uint32_t num_times) {
  WriteRegisterRangeFromRing_WithKnownBound<
      XE_GPU_REG_SHADER_CONSTANT_000_X, XE_GPU_REG_SHADER_CONSTANT_FETCH_00_0>(
      ring, base + XE_GPU_REG_SHADER_CONSTANT_000_X, num_times);
}

void D3D12CommandProcessor::WriteFetchRangeFromRing(xe::RingBuffer* ring,
                                                    uint32_t base,
                                                    uint32_t num_times) {
  WriteRegisterRangeFromRing_WithKnownBound<0x4800, 0x5002>(ring, base + 0x4800,
                                                            num_times);
}

XE_FORCEINLINE
void D3D12CommandProcessor::WriteBoolRangeFromRing(xe::RingBuffer* ring,
                                                   uint32_t base,
                                                   uint32_t num_times) {
  // D3D12CommandProcessor::WriteRegisterRangeFromRing(ring, base + 0x4900,
  //                                                   num_times);

  WriteRegisterRangeFromRing_WithKnownBound<0x4900, 0x5002>(ring, base + 0x4900,
                                                            num_times);
}

XE_FORCEINLINE
void D3D12CommandProcessor::WriteLoopRangeFromRing(xe::RingBuffer* ring,
                                                   uint32_t base,
                                                   uint32_t num_times) {
  // D3D12CommandProcessor::WriteRegisterRangeFromRing(ring, base + 0x4908,
  //                                                   num_times);

  WriteRegisterRangeFromRing_WithKnownBound<0x4908, 0x5002>(ring, base + 0x4908,
                                                            num_times);
}

XE_FORCEINLINE
void D3D12CommandProcessor::WriteREGISTERSRangeFromRing(xe::RingBuffer* ring,
                                                        uint32_t base,
                                                        uint32_t num_times) {
  // D3D12CommandProcessor::WriteRegisterRangeFromRing(ring, base + 0x2000,
  //                                                  num_times);

  WriteRegisterRangeFromRing_WithKnownBound<0x2000, 0x2000 + 0x800>(
      ring, base + 0x2000, num_times);
}

XE_FORCEINLINE
void D3D12CommandProcessor::WriteALURangeFromMem(uint32_t start_index,
                                                 uint32_t* base,
                                                 uint32_t num_registers) {
  WriteRegisterRangeFromMem_WithKnownBound<
      XE_GPU_REG_SHADER_CONSTANT_000_X, XE_GPU_REG_SHADER_CONSTANT_FETCH_00_0>(
      start_index + 0x4000, base, num_registers);
}

XE_FORCEINLINE
void D3D12CommandProcessor::WriteFetchRangeFromMem(uint32_t start_index,
                                                   uint32_t* base,
                                                   uint32_t num_registers) {
  WriteRegisterRangeFromMem_WithKnownBound<0x4800, 0x5002>(start_index + 0x4800,
                                                           base, num_registers);
}

XE_FORCEINLINE
void D3D12CommandProcessor::WriteBoolRangeFromMem(uint32_t start_index,
                                                  uint32_t* base,
                                                  uint32_t num_registers) {
  WriteRegisterRangeFromMem_WithKnownBound<0x4900, 0x5002>(start_index + 0x4900,
                                                           base, num_registers);
}

XE_FORCEINLINE
void D3D12CommandProcessor::WriteLoopRangeFromMem(uint32_t start_index,
                                                  uint32_t* base,
                                                  uint32_t num_registers) {
  WriteRegisterRangeFromMem_WithKnownBound<0x4908, 0x5002>(start_index + 0x4908,
                                                           base, num_registers);
}

XE_FORCEINLINE
void D3D12CommandProcessor::WriteREGISTERSRangeFromMem(uint32_t start_index,
                                                       uint32_t* base,
                                                       uint32_t num_registers) {
  WriteRegisterRangeFromMem_WithKnownBound<0x2000, 0x2000 + 0x800>(
      start_index + 0x2000, base, num_registers);
}
/*
wraparound rarely happens, so its best to hoist this out of
writeregisterrangefromring, and structure the two functions so that this can be
tail called
*/
XE_NOINLINE
void D3D12CommandProcessor::WriteRegisterRangeFromRing_WraparoundCase(
    xe::RingBuffer* ring, uint32_t base, uint32_t num_registers) {
  // we already brought it into L2 earlier
  RingBuffer::ReadRange range =
      ring->BeginPrefetchedRead<swcache::PrefetchTag::Level1>(num_registers *
                                                              sizeof(uint32_t));

  uint32_t num_regs_firstrange =
      static_cast<uint32_t>(range.first_length / sizeof(uint32_t));

  D3D12CommandProcessor::WriteRegistersFromMem(
      base, reinterpret_cast<uint32_t*>(const_cast<uint8_t*>(range.first)),
      num_regs_firstrange);

  D3D12CommandProcessor::WriteRegistersFromMem(
      base + num_regs_firstrange,
      reinterpret_cast<uint32_t*>(const_cast<uint8_t*>(range.second)),
      num_registers - num_regs_firstrange);

  ring->EndRead(range);
}
void D3D12CommandProcessor::WriteRegisterRangeFromRing(xe::RingBuffer* ring,
                                                       uint32_t base,
                                                       uint32_t num_registers) {
  RingBuffer::ReadRange range =
      ring->BeginRead(num_registers * sizeof(uint32_t));

  XE_LIKELY_IF(!range.second) {
    WriteRegistersFromMem(
        base, reinterpret_cast<uint32_t*>(const_cast<uint8_t*>(range.first)),
        num_registers);

    ring->EndRead(range);
  }
  else {
    return WriteRegisterRangeFromRing_WraparoundCase(ring, base, num_registers);
  }
}

template <uint32_t register_lower_bound, uint32_t register_upper_bound>
constexpr bool bounds_may_have_reg(uint32_t reg) {
  return reg >= register_lower_bound && reg < register_upper_bound;
}

template <uint32_t register_lower_bound, uint32_t register_upper_bound>
constexpr bool bounds_may_have_bounds(uint32_t reg, uint32_t last_reg) {
  return bounds_may_have_reg<register_lower_bound, register_upper_bound>(reg) ||
         bounds_may_have_reg<register_lower_bound, register_upper_bound>(
             last_reg);
}
XE_FORCEINLINE
void D3D12CommandProcessor::WriteShaderConstantsFromMem(
    uint32_t start_index, uint32_t* base, uint32_t num_registers) {
  if (frame_open_) {
    bool cbuffer_pixel_uptodate = cbuffer_binding_float_pixel_.up_to_date;
    bool cbuffer_vertex_uptodate = cbuffer_binding_float_vertex_.up_to_date;
    if (cbuffer_pixel_uptodate || cbuffer_vertex_uptodate) {
      // super naive, could just do some bit magic and interval checking,
      // but we just need this hoisted out of the copy so we do a bulk copy
      // because its the actual load/swap/store we're getting murdered by
      // this precheck followed by copy_and_swap_32_unaligned reduced the cpu
      // usage from packettype0/writeregistersfrommem from 10-11% of cpu time
      // spent on xenia to like 1%
      // chrispy: todo, this can be reduced even further, should be split into
      // two loops and should skip whole words, this could net us even bigger
      // gains
      uint32_t map_index = (start_index - XE_GPU_REG_SHADER_CONSTANT_000_X) / 4;
      uint32_t end_map_index =
          (start_index + num_registers - XE_GPU_REG_SHADER_CONSTANT_000_X) / 4;

      if (map_index < 256 && cbuffer_vertex_uptodate) {
        for (; map_index < end_map_index; ++map_index) {
          if (current_float_constant_map_vertex_[map_index >> 6] &
              (1ull << map_index)) {
            cbuffer_vertex_uptodate = false;
            break;
          }
        }
      }
      if (end_map_index > 256 && cbuffer_pixel_uptodate) {
        for (; map_index < end_map_index; ++map_index) {
          uint32_t float_constant_index = map_index;
          float_constant_index -= 256;
          if (current_float_constant_map_pixel_[float_constant_index >> 6] &
              (1ull << float_constant_index)) {
            cbuffer_pixel_uptodate = false;
            break;
          }
        }
      }
    }
    cbuffer_binding_float_pixel_.up_to_date = cbuffer_pixel_uptodate;
    cbuffer_binding_float_vertex_.up_to_date = cbuffer_vertex_uptodate;
  }

  // maybe use non-temporal copy if possible...
  copy_and_swap_32_unaligned(&register_file_->values[start_index], base,
                             num_registers);
}
XE_FORCEINLINE
void D3D12CommandProcessor::WriteBoolLoopFromMem(uint32_t start_index,
                                                 uint32_t* base,
                                                 uint32_t num_registers) {
  cbuffer_binding_bool_loop_.up_to_date = false;
  copy_and_swap_32_unaligned(&register_file_->values[start_index], base,
                             num_registers);
}
XE_FORCEINLINE
void D3D12CommandProcessor::WriteFetchFromMem(uint32_t start_index,
                                              uint32_t* base,
                                              uint32_t num_registers) {
  cbuffer_binding_fetch_.up_to_date = false;

  uint32_t first_fetch =
      ((start_index - XE_GPU_REG_SHADER_CONSTANT_FETCH_00_0) / 6);
  uint32_t last_fetch =  // i think last_fetch should be inclusive if its modulo
                         // is nz...
      (((start_index + num_registers) - XE_GPU_REG_SHADER_CONSTANT_FETCH_00_0) /
       6);
  texture_cache_->TextureFetchConstantsWritten(first_fetch, last_fetch);

  copy_and_swap_32_unaligned(&register_file_->values[start_index], base,
                             num_registers);
}

void D3D12CommandProcessor::WritePossiblySpecialRegistersFromMem(
    uint32_t start_index, uint32_t* base, uint32_t numregs) {
  uint32_t end = numregs + start_index;
  for (uint32_t index = start_index; index < end; ++index, ++base) {
    uint32_t value = xe::load_and_swap<uint32_t>(base);

    register_file_->values[index].u32 = value;

    unsigned expr = 0;

    expr |= (index - XE_GPU_REG_SCRATCH_REG0 < 8);

    expr |= (index == XE_GPU_REG_COHER_STATUS_HOST);

    expr |= ((index - XE_GPU_REG_DC_LUT_RW_INDEX) <=
             (XE_GPU_REG_DC_LUT_30_COLOR - XE_GPU_REG_DC_LUT_RW_INDEX));

    if (expr == 0) {
    } else {
      HandleSpecialRegisterWrite(index, value);
    }
  }
}
template <uint32_t register_lower_bound, uint32_t register_upper_bound>
XE_FORCEINLINE void
D3D12CommandProcessor::WriteRegisterRangeFromMem_WithKnownBound(
    uint32_t start_index, uint32_t* base, uint32_t num_registers) {
  uint32_t end = start_index + num_registers;

  uint32_t current_index = start_index;

  auto get_end_before_qty = [&end, current_index](uint32_t regnum) {
    return std::min<uint32_t>(regnum, end) - current_index;
  };
#define REGULAR_WRITE_CALLBACK(s, e, i, b, n) \
  copy_and_swap_32_unaligned(&register_file_->values[i], b, n)
#define WRITE_FETCH_CONSTANTS_CALLBACK(str, er, ind, b, n) \
  WriteFetchFromMem(ind, b, n)
#define SPECIAL_REG_RANGE_CALLBACK(str, edr, ind, bs, n) \
  WritePossiblySpecialRegistersFromMem(ind, bs, n)
#define WRITE_SHADER_CONSTANTS_CALLBACK(start_range, end_range, index, base, \
                                        n)                                   \
  WriteShaderConstantsFromMem(index, base, n)
#define WRITE_BOOL_LOOP_CALLBACK(s, e, i, b, n) WriteBoolLoopFromMem(i, b, n)

#define DO_A_RANGE(start_range, end_range, cb)                       \
  if constexpr (start_range >= register_lower_bound ||               \
                end_range > register_lower_bound) {                  \
    if (current_index < (end_range)) {                               \
      uint32_t ntowrite = get_end_before_qty(end_range);             \
      cb((start_range), (end_range), current_index, base, ntowrite); \
      current_index += ntowrite;                                     \
      base += ntowrite;                                              \
    }                                                                \
    if (current_index >= end) {                                      \
      return;                                                        \
    }                                                                \
  }

#define REFRESH_MSVC_RANGE()                              \
  XE_MSVC_ASSUME(current_index >= register_lower_bound && \
                 current_index < register_upper_bound)

  REFRESH_MSVC_RANGE();

  DO_A_RANGE(0, XE_GPU_REG_SCRATCH_REG0, REGULAR_WRITE_CALLBACK);
  REFRESH_MSVC_RANGE();
  DO_A_RANGE(XE_GPU_REG_SCRATCH_REG0, XE_GPU_REG_DC_LUT_30_COLOR + 1,
             SPECIAL_REG_RANGE_CALLBACK);
  REFRESH_MSVC_RANGE();
  DO_A_RANGE(XE_GPU_REG_DC_LUT_30_COLOR + 1, XE_GPU_REG_SHADER_CONSTANT_000_X,
             REGULAR_WRITE_CALLBACK);
  REFRESH_MSVC_RANGE();
  DO_A_RANGE(XE_GPU_REG_SHADER_CONSTANT_000_X,
             XE_GPU_REG_SHADER_CONSTANT_FETCH_00_0,
             WRITE_SHADER_CONSTANTS_CALLBACK);
  REFRESH_MSVC_RANGE();
  DO_A_RANGE(XE_GPU_REG_SHADER_CONSTANT_FETCH_00_0,
             XE_GPU_REG_SHADER_CONSTANT_FETCH_31_5 + 1,
             WRITE_FETCH_CONSTANTS_CALLBACK);
  REFRESH_MSVC_RANGE();
  DO_A_RANGE(XE_GPU_REG_SHADER_CONSTANT_BOOL_000_031,
             XE_GPU_REG_SHADER_CONSTANT_LOOP_31 + 1, WRITE_BOOL_LOOP_CALLBACK);
  REFRESH_MSVC_RANGE();
  DO_A_RANGE(XE_GPU_REG_SHADER_CONSTANT_LOOP_31 + 1, 65536,
             REGULAR_WRITE_CALLBACK);
}
template <uint32_t register_lower_bound, uint32_t register_upper_bound>
XE_FORCEINLINE void
D3D12CommandProcessor::WriteRegisterRangeFromRing_WithKnownBound(
    xe::RingBuffer* ring, uint32_t base, uint32_t num_registers) {
  RingBuffer::ReadRange range =
      ring->BeginRead(num_registers * sizeof(uint32_t));

  XE_LIKELY_IF(!range.second) {
    WriteRegisterRangeFromMem_WithKnownBound<register_lower_bound,
                                             register_upper_bound>(
        base, reinterpret_cast<uint32_t*>(const_cast<uint8_t*>(range.first)),
        num_registers);

    ring->EndRead(range);
  }
  else {
    return WriteRegisterRangeFromRing_WraparoundCase(ring, base, num_registers);
  }
}
XE_NOINLINE
void D3D12CommandProcessor::WriteOneRegisterFromRing(uint32_t base,
                                                     uint32_t num_times) {
  auto read = reader_.BeginPrefetchedRead<swcache::PrefetchTag::Level1>(
      num_times * sizeof(uint32_t));

  uint32_t first_length = read.first_length / sizeof(uint32_t);

  for (uint32_t i = 0; i < first_length; ++i) {
    D3D12CommandProcessor::WriteRegister(
        base, xe::load_and_swap<uint32_t>(read.first + (sizeof(uint32_t) * i)));
  }

  XE_UNLIKELY_IF(read.second) {
    uint32_t second_length = read.second_length / sizeof(uint32_t);

    for (uint32_t i = 0; i < second_length; ++i) {
      D3D12CommandProcessor::WriteRegister(
          base,
          xe::load_and_swap<uint32_t>(read.second + (sizeof(uint32_t) * i)));
    }
  }
  reader_.EndRead(read);
}
void D3D12CommandProcessor::OnGammaRamp256EntryTableValueWritten() {
  gamma_ramp_256_entry_table_up_to_date_ = false;
}

void D3D12CommandProcessor::OnGammaRampPWLValueWritten() {
  gamma_ramp_pwl_up_to_date_ = false;
}

void D3D12CommandProcessor::IssueSwap(uint32_t frontbuffer_ptr,
                                      uint32_t frontbuffer_width,
                                      uint32_t frontbuffer_height) {
  SCOPE_profile_cpu_f("gpu");

  ui::Presenter* presenter = graphics_system_->presenter();
  if (!presenter) {
    return;
  }

  // In case the swap command is the only one in the frame.
  if (!BeginSubmission(true)) {
    return;
  }

  // Obtain the actual front buffer size to pass to RefreshGuestOutput,
  // resolution-scaled if it's a resolve destination, or not otherwise.
  D3D12_SHADER_RESOURCE_VIEW_DESC swap_texture_srv_desc;
  xenos::TextureFormat frontbuffer_format;
  ID3D12Resource* swap_texture_resource = texture_cache_->RequestSwapTexture(
      swap_texture_srv_desc, frontbuffer_format);
  if (!swap_texture_resource) {
    return;
  }
  D3D12_RESOURCE_DESC swap_texture_desc = swap_texture_resource->GetDesc();

  presenter->RefreshGuestOutput(
      uint32_t(swap_texture_desc.Width), uint32_t(swap_texture_desc.Height),
      1280, 720,
      [this, &swap_texture_srv_desc, frontbuffer_format, swap_texture_resource,
       &swap_texture_desc](
          ui::Presenter::GuestOutputRefreshContext& context) -> bool {
        const ui::d3d12::D3D12Provider& provider = GetD3D12Provider();
        ID3D12Device* device = provider.GetDevice();

        SwapPostEffect swap_post_effect = GetActualSwapPostEffect();
        bool use_fxaa = swap_post_effect == SwapPostEffect::kFxaa ||
                        swap_post_effect == SwapPostEffect::kFxaaExtreme;
        if (use_fxaa) {
          // Make sure the texture of the correct size is available for FXAA.
          if (fxaa_source_texture_) {
            D3D12_RESOURCE_DESC fxaa_source_texture_desc =
                fxaa_source_texture_->GetDesc();
            if (fxaa_source_texture_desc.Width != swap_texture_desc.Width ||
                fxaa_source_texture_desc.Height != swap_texture_desc.Height) {
              if (submission_completed_ < fxaa_source_texture_submission_) {
                fxaa_source_texture_->AddRef();
                resources_for_deletion_.emplace_back(
                    fxaa_source_texture_submission_,
                    fxaa_source_texture_.Get());
              }
              fxaa_source_texture_.Reset();
              fxaa_source_texture_submission_ = 0;
            }
          }
          if (!fxaa_source_texture_) {
            D3D12_RESOURCE_DESC fxaa_source_texture_desc;
            fxaa_source_texture_desc.Dimension =
                D3D12_RESOURCE_DIMENSION_TEXTURE2D;
            fxaa_source_texture_desc.Alignment = 0;
            fxaa_source_texture_desc.Width = swap_texture_desc.Width;
            fxaa_source_texture_desc.Height = swap_texture_desc.Height;
            fxaa_source_texture_desc.DepthOrArraySize = 1;
            fxaa_source_texture_desc.MipLevels = 1;
            fxaa_source_texture_desc.Format = kFxaaSourceTextureFormat;
            fxaa_source_texture_desc.SampleDesc.Count = 1;
            fxaa_source_texture_desc.SampleDesc.Quality = 0;
            fxaa_source_texture_desc.Layout = D3D12_TEXTURE_LAYOUT_UNKNOWN;
            fxaa_source_texture_desc.Flags =
                D3D12_RESOURCE_FLAG_ALLOW_UNORDERED_ACCESS;
            if (FAILED(device->CreateCommittedResource(
                    &ui::d3d12::util::kHeapPropertiesDefault,
                    provider.GetHeapFlagCreateNotZeroed(),
                    &fxaa_source_texture_desc,
                    D3D12_RESOURCE_STATE_NON_PIXEL_SHADER_RESOURCE, nullptr,
                    IID_PPV_ARGS(&fxaa_source_texture_)))) {
              XELOGE("Failed to create the FXAA input texture");
              swap_post_effect = SwapPostEffect::kNone;
              use_fxaa = false;
            }
          }
        }

        // This is according to D3D::InitializePresentationParameters from a
        // game executable, which initializes the 256-entry table gamma ramp for
        // 8_8_8_8 output and the PWL gamma ramp for 2_10_10_10.
        // TODO(Triang3l): Choose between the table and PWL based on
        // DC_LUTA_CONTROL, support both for all formats (and also different
        // increments for PWL).
        bool use_pwl_gamma_ramp =
            frontbuffer_format == xenos::TextureFormat::k_2_10_10_10 ||
            frontbuffer_format ==
                xenos::TextureFormat::k_2_10_10_10_AS_16_16_16_16;

        context.SetIs8bpc(!use_pwl_gamma_ramp && !use_fxaa);

        // Upload the new gamma ramp, using the upload buffer for the current
        // frame (will close the frame after this anyway, so can't write
        // multiple times per frame).
        if (!(use_pwl_gamma_ramp ? gamma_ramp_pwl_up_to_date_
                                 : gamma_ramp_256_entry_table_up_to_date_)) {
          uint32_t gamma_ramp_offset_bytes = use_pwl_gamma_ramp ? 256 * 4 : 0;
          uint32_t gamma_ramp_upload_offset_bytes =
              uint32_t(frame_current_ % kQueueFrames) * ((256 + 128 * 3) * 4) +
              gamma_ramp_offset_bytes;
          uint32_t gamma_ramp_size_bytes =
              (use_pwl_gamma_ramp ? 128 * 3 : 256) * 4;
          if (std::endian::native != std::endian::little &&
              use_pwl_gamma_ramp) {
            // R16G16 is first R16, where the shader expects the base, and
            // second G16, where the delta should be, but gamma_ramp_pwl_rgb()
            // is an array of 32-bit DC_LUT_PWL_DATA registers - swap 16 bits in
            // each 32.
            auto gamma_ramp_pwl_upload_buffer =
                reinterpret_cast<reg::DC_LUT_PWL_DATA*>(
                    gamma_ramp_upload_buffer_mapping_ +
                    gamma_ramp_upload_offset_bytes);
            const reg::DC_LUT_PWL_DATA* gamma_ramp_pwl = gamma_ramp_pwl_rgb();
            for (size_t i = 0; i < 128 * 3; ++i) {
              reg::DC_LUT_PWL_DATA& gamma_ramp_pwl_upload_buffer_entry =
                  gamma_ramp_pwl_upload_buffer[i];
              reg::DC_LUT_PWL_DATA gamma_ramp_pwl_entry = gamma_ramp_pwl[i];
              gamma_ramp_pwl_upload_buffer_entry.base =
                  gamma_ramp_pwl_entry.delta;
              gamma_ramp_pwl_upload_buffer_entry.delta =
                  gamma_ramp_pwl_entry.base;
            }
          } else {
            std::memcpy(
                gamma_ramp_upload_buffer_mapping_ +
                    gamma_ramp_upload_offset_bytes,
                use_pwl_gamma_ramp
                    ? static_cast<const void*>(gamma_ramp_pwl_rgb())
                    : static_cast<const void*>(gamma_ramp_256_entry_table()),
                gamma_ramp_size_bytes);
          }
          PushTransitionBarrier(gamma_ramp_buffer_.Get(),
                                gamma_ramp_buffer_state_,
                                D3D12_RESOURCE_STATE_COPY_DEST);
          gamma_ramp_buffer_state_ = D3D12_RESOURCE_STATE_COPY_DEST;
          SubmitBarriers();
          deferred_command_list_.D3DCopyBufferRegion(
              gamma_ramp_buffer_.Get(), gamma_ramp_offset_bytes,
              gamma_ramp_upload_buffer_.Get(), gamma_ramp_upload_offset_bytes,
              gamma_ramp_size_bytes);
          (use_pwl_gamma_ramp ? gamma_ramp_pwl_up_to_date_
                              : gamma_ramp_256_entry_table_up_to_date_) = true;
        }

        // Destination, source, and if bindful, gamma ramp.
        ui::d3d12::util::DescriptorCpuGpuHandlePair apply_gamma_descriptors[3];
        ui::d3d12::util::DescriptorCpuGpuHandlePair
            apply_gamma_descriptor_gamma_ramp;
        if (!RequestOneUseSingleViewDescriptors(
                bindless_resources_used_ ? 2 : 3, apply_gamma_descriptors)) {
          return false;
        }
        // Must not call anything that can change the descriptor heap from now
        // on!
        if (bindless_resources_used_) {
          apply_gamma_descriptor_gamma_ramp = GetSystemBindlessViewHandlePair(
              use_pwl_gamma_ramp ? SystemBindlessView::kGammaRampPWLSRV
                                 : SystemBindlessView::kGammaRampTableSRV);
        } else {
          apply_gamma_descriptor_gamma_ramp = apply_gamma_descriptors[2];
          WriteGammaRampSRV(use_pwl_gamma_ramp,
                            apply_gamma_descriptor_gamma_ramp.first);
        }

        ID3D12Resource* guest_output_resource =
            static_cast<
                ui::d3d12::D3D12Presenter::D3D12GuestOutputRefreshContext&>(
                context)
                .resource_uav_capable();

        if (use_fxaa) {
          fxaa_source_texture_submission_ = submission_current_;
        }

        ID3D12Resource* apply_gamma_dest =
            use_fxaa ? fxaa_source_texture_.Get() : guest_output_resource;
        D3D12_RESOURCE_STATES apply_gamma_dest_initial_state =
            use_fxaa ? D3D12_RESOURCE_STATE_NON_PIXEL_SHADER_RESOURCE
                     : ui::d3d12::D3D12Presenter::kGuestOutputInternalState;
        static_cast<ui::d3d12::D3D12Presenter::D3D12GuestOutputRefreshContext&>(
            context)
            .resource_uav_capable();
        PushTransitionBarrier(apply_gamma_dest, apply_gamma_dest_initial_state,
                              D3D12_RESOURCE_STATE_UNORDERED_ACCESS);
        // From now on, even in case of failure, apply_gamma_dest must be
        // transitioned back to apply_gamma_dest_initial_state!
        D3D12_UNORDERED_ACCESS_VIEW_DESC apply_gamma_dest_uav_desc;
        apply_gamma_dest_uav_desc.Format =
            use_fxaa ? kFxaaSourceTextureFormat
                     : ui::d3d12::D3D12Presenter::kGuestOutputFormat;
        apply_gamma_dest_uav_desc.ViewDimension = D3D12_UAV_DIMENSION_TEXTURE2D;
        apply_gamma_dest_uav_desc.Texture2D.MipSlice = 0;
        apply_gamma_dest_uav_desc.Texture2D.PlaneSlice = 0;
        device->CreateUnorderedAccessView(apply_gamma_dest, nullptr,
                                          &apply_gamma_dest_uav_desc,
                                          apply_gamma_descriptors[0].first);

        device->CreateShaderResourceView(swap_texture_resource,
                                         &swap_texture_srv_desc,
                                         apply_gamma_descriptors[1].first);

        PushTransitionBarrier(gamma_ramp_buffer_.Get(),
                              gamma_ramp_buffer_state_,
                              D3D12_RESOURCE_STATE_NON_PIXEL_SHADER_RESOURCE);
        gamma_ramp_buffer_state_ =
            D3D12_RESOURCE_STATE_NON_PIXEL_SHADER_RESOURCE;

        deferred_command_list_.D3DSetComputeRootSignature(
            apply_gamma_root_signature_.Get());
        ApplyGammaConstants apply_gamma_constants;
        apply_gamma_constants.size[0] = uint32_t(swap_texture_desc.Width);
        apply_gamma_constants.size[1] = uint32_t(swap_texture_desc.Height);
        deferred_command_list_.D3DSetComputeRoot32BitConstants(
            UINT(ApplyGammaRootParameter::kConstants),
            sizeof(apply_gamma_constants) / sizeof(uint32_t),
            &apply_gamma_constants, 0);
        deferred_command_list_.D3DSetComputeRootDescriptorTable(
            UINT(ApplyGammaRootParameter::kDestination),
            apply_gamma_descriptors[0].second);
        deferred_command_list_.D3DSetComputeRootDescriptorTable(
            UINT(ApplyGammaRootParameter::kSource),
            apply_gamma_descriptors[1].second);
        deferred_command_list_.D3DSetComputeRootDescriptorTable(
            UINT(ApplyGammaRootParameter::kRamp),
            apply_gamma_descriptor_gamma_ramp.second);
        ID3D12PipelineState* apply_gamma_pipeline;
        if (use_pwl_gamma_ramp) {
          apply_gamma_pipeline = use_fxaa
                                     ? apply_gamma_pwl_fxaa_luma_pipeline_.Get()
                                     : apply_gamma_pwl_pipeline_.Get();
        } else {
          apply_gamma_pipeline =
              use_fxaa ? apply_gamma_table_fxaa_luma_pipeline_.Get()
                       : apply_gamma_table_pipeline_.Get();
        }
        SetExternalPipeline(apply_gamma_pipeline);
        SubmitBarriers();
        uint32_t group_count_x = (uint32_t(swap_texture_desc.Width) + 15) / 16;
        uint32_t group_count_y = (uint32_t(swap_texture_desc.Height) + 7) / 8;
        deferred_command_list_.D3DDispatch(group_count_x, group_count_y, 1);

        // Apply FXAA.
        if (use_fxaa) {
          // Destination and source.
          ui::d3d12::util::DescriptorCpuGpuHandlePair fxaa_descriptors[2];
          if (!RequestOneUseSingleViewDescriptors(
                  uint32_t(xe::countof(fxaa_descriptors)), fxaa_descriptors)) {
            // Failed to obtain descriptors for FXAA - just copy after gamma
            // ramp application without applying FXAA.
            PushTransitionBarrier(apply_gamma_dest,
                                  D3D12_RESOURCE_STATE_UNORDERED_ACCESS,
                                  D3D12_RESOURCE_STATE_COPY_SOURCE);
            PushTransitionBarrier(
                guest_output_resource,
                ui::d3d12::D3D12Presenter::kGuestOutputInternalState,
                D3D12_RESOURCE_STATE_COPY_DEST);
            SubmitBarriers();
            deferred_command_list_.D3DCopyResource(guest_output_resource,
                                                   apply_gamma_dest);
            PushTransitionBarrier(apply_gamma_dest,
                                  D3D12_RESOURCE_STATE_COPY_SOURCE,
                                  apply_gamma_dest_initial_state);
            PushTransitionBarrier(
                guest_output_resource, D3D12_RESOURCE_STATE_COPY_DEST,
                ui::d3d12::D3D12Presenter::kGuestOutputInternalState);
            return false;
          } else {
            assert_true(apply_gamma_dest_initial_state ==
                        D3D12_RESOURCE_STATE_NON_PIXEL_SHADER_RESOURCE);
            PushTransitionBarrier(apply_gamma_dest,
                                  D3D12_RESOURCE_STATE_UNORDERED_ACCESS,
                                  apply_gamma_dest_initial_state);
            PushTransitionBarrier(
                guest_output_resource,
                ui::d3d12::D3D12Presenter::kGuestOutputInternalState,
                D3D12_RESOURCE_STATE_UNORDERED_ACCESS);
            // From now on, even in case of failure, guest_output_resource must
            // be transitioned back to kGuestOutputInternalState!
            deferred_command_list_.D3DSetComputeRootSignature(
                fxaa_root_signature_.Get());
            FxaaConstants fxaa_constants;
            fxaa_constants.size[0] = uint32_t(swap_texture_desc.Width);
            fxaa_constants.size[1] = uint32_t(swap_texture_desc.Height);
            fxaa_constants.size_inv[0] = 1.0f / float(fxaa_constants.size[0]);
            fxaa_constants.size_inv[1] = 1.0f / float(fxaa_constants.size[1]);
            deferred_command_list_.D3DSetComputeRoot32BitConstants(
                UINT(FxaaRootParameter::kConstants),
                sizeof(fxaa_constants) / sizeof(uint32_t), &fxaa_constants, 0);
            D3D12_UNORDERED_ACCESS_VIEW_DESC fxaa_dest_uav_desc;
            fxaa_dest_uav_desc.Format =
                ui::d3d12::D3D12Presenter::kGuestOutputFormat;
            fxaa_dest_uav_desc.ViewDimension = D3D12_UAV_DIMENSION_TEXTURE2D;
            fxaa_dest_uav_desc.Texture2D.MipSlice = 0;
            fxaa_dest_uav_desc.Texture2D.PlaneSlice = 0;
            device->CreateUnorderedAccessView(guest_output_resource, nullptr,
                                              &fxaa_dest_uav_desc,
                                              fxaa_descriptors[0].first);
            deferred_command_list_.D3DSetComputeRootDescriptorTable(
                UINT(FxaaRootParameter::kDestination),
                fxaa_descriptors[0].second);
            D3D12_SHADER_RESOURCE_VIEW_DESC fxaa_source_srv_desc;
            fxaa_source_srv_desc.Format = kFxaaSourceTextureFormat;
            fxaa_source_srv_desc.ViewDimension = D3D12_SRV_DIMENSION_TEXTURE2D;
            fxaa_source_srv_desc.Shader4ComponentMapping =
                D3D12_DEFAULT_SHADER_4_COMPONENT_MAPPING;
            fxaa_source_srv_desc.Texture2D.MostDetailedMip = 0;
            fxaa_source_srv_desc.Texture2D.MipLevels = 1;
            fxaa_source_srv_desc.Texture2D.PlaneSlice = 0;
            fxaa_source_srv_desc.Texture2D.ResourceMinLODClamp = 0.0f;
            device->CreateShaderResourceView(fxaa_source_texture_.Get(),
                                             &fxaa_source_srv_desc,
                                             fxaa_descriptors[1].first);
            deferred_command_list_.D3DSetComputeRootDescriptorTable(
                UINT(FxaaRootParameter::kSource), fxaa_descriptors[1].second);
            SetExternalPipeline(swap_post_effect == SwapPostEffect::kFxaaExtreme
                                    ? fxaa_extreme_pipeline_.Get()
                                    : fxaa_pipeline_.Get());
            SubmitBarriers();
            deferred_command_list_.D3DDispatch(group_count_x, group_count_y, 1);
            PushTransitionBarrier(
                guest_output_resource, D3D12_RESOURCE_STATE_UNORDERED_ACCESS,
                ui::d3d12::D3D12Presenter::kGuestOutputInternalState);
          }
        } else {
          assert_true(apply_gamma_dest_initial_state ==
                      ui::d3d12::D3D12Presenter::kGuestOutputInternalState);
          PushTransitionBarrier(apply_gamma_dest,
                                D3D12_RESOURCE_STATE_UNORDERED_ACCESS,
                                apply_gamma_dest_initial_state);
        }

        // Need to submit all the commands before giving the image back to the
        // presenter so it can submit its own commands for displaying it to the
        // queue.
        SubmitBarriers();
        EndSubmission(true);
        return true;
      });

  // End the frame even if did not present for any reason (the image refresher
  // was not called), to prevent leaking per-frame resources.
  EndSubmission(true);
}

void D3D12CommandProcessor::OnPrimaryBufferEnd() {
  if (cvars::d3d12_submit_on_primary_buffer_end && submission_open_ &&
      CanEndSubmissionImmediately()) {
    EndSubmission(false);
  }
}

Shader* D3D12CommandProcessor::LoadShader(xenos::ShaderType shader_type,
                                          uint32_t guest_address,
                                          const uint32_t* host_address,
                                          uint32_t dword_count) {
  return pipeline_cache_->LoadShader(shader_type, host_address, dword_count);
}

bool D3D12CommandProcessor::IssueDraw(xenos::PrimitiveType primitive_type,
                                      uint32_t index_count,
                                      IndexBufferInfo* index_buffer_info,
                                      bool major_mode_explicit) {
#if XE_UI_D3D12_FINE_GRAINED_DRAW_SCOPES
  SCOPE_profile_cpu_f("gpu");
#endif  // XE_UI_D3D12_FINE_GRAINED_DRAW_SCOPES

  ID3D12Device* device = GetD3D12Provider().GetDevice();
  const RegisterFile& regs = *register_file_;

  xenos::ModeControl edram_mode = regs.Get<reg::RB_MODECONTROL>().edram_mode;
  if (edram_mode == xenos::ModeControl::kCopy) {
    // Special copy handling.
    return IssueCopy();
  }

  if (regs.Get<reg::RB_SURFACE_INFO>().surface_pitch == 0) {
    // Doesn't actually draw.
    // TODO(Triang3l): Do something so memexport still works in this case maybe?
    // Unlikely that zero would even really be legal though.
    return true;
  }

  // Vertex shader analysis.
  auto vertex_shader = static_cast<D3D12Shader*>(active_vertex_shader());
  if (!vertex_shader) {
    // Always need a vertex shader.
    return false;
  }
  pipeline_cache_->AnalyzeShaderUcode(*vertex_shader);
  const bool memexport_used_vertex = vertex_shader->is_valid_memexport_used();

  // Pixel shader analysis.
  bool primitive_polygonal = draw_util::IsPrimitivePolygonal(regs);
  bool is_rasterization_done =
      draw_util::IsRasterizationPotentiallyDone(regs, primitive_polygonal);
  D3D12Shader* pixel_shader = nullptr;
  if (is_rasterization_done) {
    // See xenos::ModeControl for explanation why the pixel shader is only used
    // when it's kColorDepth here.
    if (edram_mode == xenos::ModeControl::kColorDepth) {
      pixel_shader = static_cast<D3D12Shader*>(active_pixel_shader());
      if (pixel_shader) {
        pipeline_cache_->AnalyzeShaderUcode(*pixel_shader);
        if (!draw_util::IsPixelShaderNeededWithRasterization(*pixel_shader,
                                                             regs)) {
          pixel_shader = nullptr;
        }
      }
    }
  } else {
    // Disabling pixel shader for this case is also required by the pipeline
    // cache.
    if (!memexport_used_vertex) {
      // This draw has no effect.
      return true;
    }
  }

  const bool memexport_used_pixel =
      pixel_shader && pixel_shader->is_valid_memexport_used();
  const bool memexport_used = memexport_used_vertex || memexport_used_pixel;

  if (!BeginSubmission(true)) {
    return false;
  }

  // Process primitives.
  PrimitiveProcessor::ProcessingResult primitive_processing_result;
  if (!primitive_processor_->Process(primitive_processing_result)) {
    return false;
  }
  if (!primitive_processing_result.host_draw_vertex_count) {
    // Nothing to draw.
    return true;
  }

  reg::RB_DEPTHCONTROL normalized_depth_control =
      draw_util::GetNormalizedDepthControl(regs);

  // Shader modifications.
  uint32_t ps_param_gen_pos = UINT32_MAX;
  uint32_t interpolator_mask =
      pixel_shader ? (vertex_shader->writes_interpolators() &
                      pixel_shader->GetInterpolatorInputMask(
                          regs.Get<reg::SQ_PROGRAM_CNTL>(),
                          regs.Get<reg::SQ_CONTEXT_MISC>(), ps_param_gen_pos))
                   : 0;
  DxbcShaderTranslator::Modification vertex_shader_modification =
      pipeline_cache_->GetCurrentVertexShaderModification(
          *vertex_shader, primitive_processing_result.host_vertex_shader_type,
          interpolator_mask);
  DxbcShaderTranslator::Modification pixel_shader_modification =
      pixel_shader ? pipeline_cache_->GetCurrentPixelShaderModification(
                         *pixel_shader, interpolator_mask, ps_param_gen_pos,
                         normalized_depth_control)
                   : DxbcShaderTranslator::Modification(0);

  // Set up the render targets - this may perform dispatches and draws.
  uint32_t normalized_color_mask =
      pixel_shader ? draw_util::GetNormalizedColorMask(
                         regs, pixel_shader->writes_color_targets())
                   : 0;
  if (!render_target_cache_->Update(is_rasterization_done,
                                    normalized_depth_control,
                                    normalized_color_mask, *vertex_shader)) {
    return false;
  }

  // Create the pipeline (for this, need the actually used render target formats
  // from the render target cache), translating the shaders - doing this now to
  // obtain the used textures.
  D3D12Shader::D3D12Translation* vertex_shader_translation =
      static_cast<D3D12Shader::D3D12Translation*>(
          vertex_shader->GetOrCreateTranslation(
              vertex_shader_modification.value));
  D3D12Shader::D3D12Translation* pixel_shader_translation =
      pixel_shader ? static_cast<D3D12Shader::D3D12Translation*>(
                         pixel_shader->GetOrCreateTranslation(
                             pixel_shader_modification.value))
                   : nullptr;
  uint32_t bound_depth_and_color_render_target_bits;
  uint32_t bound_depth_and_color_render_target_formats
      [1 + xenos::kMaxColorRenderTargets];
  bool host_render_targets_used = render_target_cache_->GetPath() ==
                                  RenderTargetCache::Path::kHostRenderTargets;
  if (host_render_targets_used) {
    bound_depth_and_color_render_target_bits =
        render_target_cache_->GetLastUpdateBoundRenderTargets(
            render_target_cache_->gamma_render_target_as_srgb(),
            bound_depth_and_color_render_target_formats);
  } else {
    bound_depth_and_color_render_target_bits = 0;
  }
  void* pipeline_handle;
  ID3D12RootSignature* root_signature;
  if (!pipeline_cache_->ConfigurePipeline(
          vertex_shader_translation, pixel_shader_translation,
          primitive_processing_result, normalized_depth_control,
          normalized_color_mask, bound_depth_and_color_render_target_bits,
          bound_depth_and_color_render_target_formats, &pipeline_handle,
          &root_signature)) {
    return false;
  }

  // Update the textures - this may bind pipelines.
  uint32_t used_texture_mask =
      vertex_shader->GetUsedTextureMaskAfterTranslation() |
      (pixel_shader != nullptr
           ? pixel_shader->GetUsedTextureMaskAfterTranslation()
           : 0);
  texture_cache_->RequestTextures(used_texture_mask);

  // Bind the pipeline after configuring it and doing everything that may bind
  // other pipelines.
  if (current_guest_pipeline_ != pipeline_handle) {
    deferred_command_list_.SetPipelineStateHandle(
        reinterpret_cast<void*>(pipeline_handle));
    current_guest_pipeline_ = pipeline_handle;
    current_external_pipeline_ = nullptr;
  }

  // Get dynamic rasterizer state.
  uint32_t draw_resolution_scale_x = texture_cache_->draw_resolution_scale_x();
  uint32_t draw_resolution_scale_y = texture_cache_->draw_resolution_scale_y();
  draw_util::ViewportInfo viewport_info;
  draw_util::GetViewportInfoArgs gviargs{};

  gviargs.Setup(
      draw_resolution_scale_x, draw_resolution_scale_y,
      texture_cache_->draw_resolution_scale_x_divisor(),
      texture_cache_->draw_resolution_scale_y_divisor(), true,
      D3D12_VIEWPORT_BOUNDS_MAX, D3D12_VIEWPORT_BOUNDS_MAX, false,
      normalized_depth_control,
      host_render_targets_used &&
          render_target_cache_->depth_float24_convert_in_pixel_shader(),
      host_render_targets_used, pixel_shader && pixel_shader->writes_depth());
  gviargs.SetupRegisterValues(regs);

  if (gviargs == previous_viewport_info_args_) {
    viewport_info = previous_viewport_info_;
  } else {
    draw_util::GetHostViewportInfo(&gviargs, viewport_info);
    previous_viewport_info_args_ = gviargs;
    previous_viewport_info_ = viewport_info;
  }
  // todo: use SIMD for getscissor + scaling here, should reduce code size more
  draw_util::Scissor scissor;
  draw_util::GetScissor(regs, scissor);
#if XE_ARCH_AMD64 == 1
  __m128i* scisp = (__m128i*)&scissor;
  *scisp = _mm_mullo_epi32(
      *scisp, _mm_setr_epi32(draw_resolution_scale_x, draw_resolution_scale_y,
                             draw_resolution_scale_x, draw_resolution_scale_y));
#else
  scissor.offset[0] *= draw_resolution_scale_x;
  scissor.offset[1] *= draw_resolution_scale_y;
  scissor.extent[0] *= draw_resolution_scale_x;
  scissor.extent[1] *= draw_resolution_scale_y;
#endif
  // Update viewport, scissor, blend factor and stencil reference.
  UpdateFixedFunctionState(viewport_info, scissor, primitive_polygonal,
                           normalized_depth_control);

  // Update system constants before uploading them.
  // TODO(Triang3l): With ROV, pass the disabled render target mask for safety.
  UpdateSystemConstantValues(
      memexport_used, primitive_polygonal,
      primitive_processing_result.line_loop_closing_index,
      primitive_processing_result.host_shader_index_endian, viewport_info,
      used_texture_mask, normalized_depth_control, normalized_color_mask);

  // Update constant buffers, descriptors and root parameters.
  if (!UpdateBindings(vertex_shader, pixel_shader, root_signature,
                      memexport_used)) {
    return false;
  }
  // Must not call anything that can change the descriptor heap from now on!

  // Ensure vertex buffers are resident.
  // TODO(Triang3l): Cache residency for ranges in a way similar to how texture
  // validity is tracked.
  const Shader::ConstantRegisterMap& constant_map_vertex =
      vertex_shader->constant_register_map();
  {
    uint32_t vfetch_addresses[96];
    uint32_t vfetch_sizes[96];
    uint32_t vfetch_current_queued = 0;
    for (uint32_t i = 0;
         i < xe::countof(constant_map_vertex.vertex_fetch_bitmap); ++i) {
      uint32_t vfetch_bits_remaining =
          constant_map_vertex.vertex_fetch_bitmap[i];
      uint32_t j;
      while (xe::bit_scan_forward(vfetch_bits_remaining, &j)) {
        vfetch_bits_remaining = xe::clear_lowest_bit(vfetch_bits_remaining);
        uint32_t vfetch_index = i * 32 + j;
        const auto& vfetch_constant = regs.Get<xenos::xe_gpu_vertex_fetch_t>(
            XE_GPU_REG_SHADER_CONSTANT_FETCH_00_0 + vfetch_index * 2);
        switch (vfetch_constant.type) {
          case xenos::FetchConstantType::kVertex:
            break;
          case xenos::FetchConstantType::kInvalidVertex:
            if (cvars::gpu_allow_invalid_fetch_constants) {
              break;
            }
            XELOGW(
                "Vertex fetch constant {} ({:08X} {:08X}) has \"invalid\" "
                "type! "
                "This is incorrect behavior, but you can try bypassing this by "
                "launching Xenia with "
                "--gpu_allow_invalid_fetch_constants=true.",
                vfetch_index, vfetch_constant.dword_0, vfetch_constant.dword_1);
            return false;
          default:
            XELOGW(
                "Vertex fetch constant {} ({:08X} {:08X}) is completely "
                "invalid!",
                vfetch_index, vfetch_constant.dword_0, vfetch_constant.dword_1);
            return false;
        }
        vfetch_addresses[vfetch_current_queued] = vfetch_constant.address;
        vfetch_sizes[vfetch_current_queued++] = vfetch_constant.size;
      }
    }

    if (vfetch_current_queued) {
      // so far, i have never seen vfetch_current_queued > 4. 1 is most common,
      // 2 happens occasionally. did not test many games though pre-acquire the
      // critical region so we're not repeatedly re-acquiring it in requestrange
      auto shared_memory_request_range_hoisted =
          global_critical_region::Acquire();

      for (uint32_t i = 0; i < vfetch_current_queued; ++i) {
        if (!shared_memory_->RequestRange(vfetch_addresses[i] << 2,
                                          vfetch_sizes[i] << 2)) {
          XELOGE(
              "Failed to request vertex buffer at 0x{:08X} (size {}) in the "
              "shared memory",
              vfetch_addresses[i] << 2, vfetch_sizes[i] << 2);
          return false;
        }
      }
    }
  }
  // Gather memexport ranges and ensure the heaps for them are resident, and
  // also load the data surrounding the export and to fill the regions that
  // won't be modified by the shaders.

  memexport_range_count_ = 0;
  if (memexport_used_vertex || memexport_used_pixel) {
    bool retflag;
    bool retval = GatherMemexportRangesAndMakeResident(retflag);
    if (retflag) return retval;
  }
  // Primitive topology.
  D3D_PRIMITIVE_TOPOLOGY primitive_topology;
  if (primitive_processing_result.IsTessellated()) {
    switch (primitive_processing_result.host_primitive_type) {
      // TODO(Triang3l): Support all primitive types.
      case xenos::PrimitiveType::kTriangleList:
        primitive_topology = D3D_PRIMITIVE_TOPOLOGY_3_CONTROL_POINT_PATCHLIST;
        break;
      case xenos::PrimitiveType::kQuadList:
        primitive_topology = D3D_PRIMITIVE_TOPOLOGY_4_CONTROL_POINT_PATCHLIST;
        break;
      case xenos::PrimitiveType::kTrianglePatch:
        primitive_topology =
            (regs.Get<reg::VGT_HOS_CNTL>().tess_mode ==
             xenos::TessellationMode::kAdaptive)
                ? D3D_PRIMITIVE_TOPOLOGY_3_CONTROL_POINT_PATCHLIST
                : D3D_PRIMITIVE_TOPOLOGY_1_CONTROL_POINT_PATCHLIST;
        break;
      case xenos::PrimitiveType::kQuadPatch:
        primitive_topology =
            (regs.Get<reg::VGT_HOS_CNTL>().tess_mode ==
             xenos::TessellationMode::kAdaptive)
                ? D3D_PRIMITIVE_TOPOLOGY_4_CONTROL_POINT_PATCHLIST
                : D3D_PRIMITIVE_TOPOLOGY_1_CONTROL_POINT_PATCHLIST;
        break;
      default:
        XELOGE(
            "Host tessellated primitive type {} returned by the primitive "
            "processor is not supported by the Direct3D 12 command processor",
            uint32_t(primitive_processing_result.host_primitive_type));
        assert_unhandled_case(primitive_processing_result.host_primitive_type);
        return false;
    }
  } else {
    switch (primitive_processing_result.host_primitive_type) {
      case xenos::PrimitiveType::kPointList:
        primitive_topology = D3D_PRIMITIVE_TOPOLOGY_POINTLIST;
        break;
      case xenos::PrimitiveType::kLineList:
        primitive_topology = D3D_PRIMITIVE_TOPOLOGY_LINELIST;
        break;
      case xenos::PrimitiveType::kLineStrip:
        primitive_topology = D3D_PRIMITIVE_TOPOLOGY_LINESTRIP;
        break;
      case xenos::PrimitiveType::kTriangleList:
      case xenos::PrimitiveType::kRectangleList:
        primitive_topology = D3D_PRIMITIVE_TOPOLOGY_TRIANGLELIST;
        break;
      case xenos::PrimitiveType::kTriangleStrip:
        primitive_topology = D3D_PRIMITIVE_TOPOLOGY_TRIANGLESTRIP;
        break;
      case xenos::PrimitiveType::kQuadList:
        primitive_topology = D3D_PRIMITIVE_TOPOLOGY_LINELIST_ADJ;
        break;
      default:
        XELOGE(
            "Host primitive type {} returned by the primitive processor is not "
            "supported by the Direct3D 12 command processor",
            uint32_t(primitive_processing_result.host_primitive_type));
        assert_unhandled_case(primitive_processing_result.host_primitive_type);
        return false;
    }
  }
  SetPrimitiveTopology(primitive_topology);
  // Must not call anything that may change the primitive topology from now on!

  // Draw.
  if (primitive_processing_result.index_buffer_type ==
      PrimitiveProcessor::ProcessedIndexBufferType::kNone) {
    if (!memexport_used) {
      shared_memory_->UseForReading();

    } else {
      shared_memory_->UseForWriting();
    }
    SubmitBarriers();
    deferred_command_list_.D3DDrawInstanced(
        primitive_processing_result.host_draw_vertex_count, 1, 0, 0);
  } else {
    D3D12_INDEX_BUFFER_VIEW index_buffer_view;
    index_buffer_view.SizeInBytes =
        primitive_processing_result.host_draw_vertex_count;
    if (primitive_processing_result.host_index_format ==
        xenos::IndexFormat::kInt16) {
      index_buffer_view.SizeInBytes *= sizeof(uint16_t);
      index_buffer_view.Format = DXGI_FORMAT_R16_UINT;
    } else {
      index_buffer_view.SizeInBytes *= sizeof(uint32_t);
      index_buffer_view.Format = DXGI_FORMAT_R32_UINT;
    }
    ID3D12Resource* scratch_index_buffer = nullptr;
    switch (primitive_processing_result.index_buffer_type) {
      case PrimitiveProcessor::ProcessedIndexBufferType::kGuestDMA: {
        if (memexport_used) {
          // If the shared memory is a UAV, it can't be used as an index buffer
          // (UAV is a read/write state, index buffer is a read-only state).
          // Need to copy the indices to a buffer in the index buffer state.
          bool retflag;
          bool retval = HandleMemexportGuestDMA(
              scratch_index_buffer, index_buffer_view,
              primitive_processing_result.guest_index_base, retflag);
          if (retflag) return retval;
        } else {
          index_buffer_view.BufferLocation =
              shared_memory_->GetGPUAddress() +
              primitive_processing_result.guest_index_base;
        }
      } break;
      case PrimitiveProcessor::ProcessedIndexBufferType::kHostConverted:
        index_buffer_view.BufferLocation =
            primitive_processor_->GetConvertedIndexBufferGpuAddress(
                primitive_processing_result.host_index_buffer_handle);
        break;
      case PrimitiveProcessor::ProcessedIndexBufferType::kHostBuiltinForAuto:
      case PrimitiveProcessor::ProcessedIndexBufferType::kHostBuiltinForDMA:
        index_buffer_view.BufferLocation =
            primitive_processor_->GetBuiltinIndexBufferGpuAddress(
                primitive_processing_result.host_index_buffer_handle);
        break;
      default:
        assert_unhandled_case(primitive_processing_result.index_buffer_type);
        return false;
    }
    deferred_command_list_.D3DIASetIndexBuffer(&index_buffer_view);
    if (memexport_used) {
      shared_memory_->UseForWriting();
    } else {
      shared_memory_->UseForReading();
    }
    SubmitBarriers();
    deferred_command_list_.D3DDrawIndexedInstanced(
        primitive_processing_result.host_draw_vertex_count, 1, 0, 0, 0);
    if (scratch_index_buffer != nullptr) {
      ReleaseScratchGPUBuffer(scratch_index_buffer,
                              D3D12_RESOURCE_STATE_INDEX_BUFFER);
    }
  }

  if (memexport_used) {
    HandleMemexportDrawOrdering_AndReadback();
  }

  return true;
}
XE_COLD
XE_NOINLINE
bool D3D12CommandProcessor::HandleMemexportGuestDMA(
    ID3D12Resource*& scratch_index_buffer,
    D3D12_INDEX_BUFFER_VIEW& index_buffer_view, uint32_t guest_index_base,
    // xe::gpu::PrimitiveProcessor::ProcessingResult&
    // primitive_processing_result,
    bool& retflag) {
  retflag = true;
  scratch_index_buffer = RequestScratchGPUBuffer(
      index_buffer_view.SizeInBytes, D3D12_RESOURCE_STATE_COPY_DEST);
  if (scratch_index_buffer == nullptr) {
    return false;
  }
  shared_memory_->UseAsCopySource();
  SubmitBarriers();
  deferred_command_list_.D3DCopyBufferRegion(
      scratch_index_buffer, 0, shared_memory_->GetBuffer(), guest_index_base,
      index_buffer_view.SizeInBytes);
  PushTransitionBarrier(scratch_index_buffer, D3D12_RESOURCE_STATE_COPY_DEST,
                        D3D12_RESOURCE_STATE_INDEX_BUFFER);
  index_buffer_view.BufferLocation =
      scratch_index_buffer->GetGPUVirtualAddress();
  retflag = false;
  return {};
}
XE_NOINLINE
XE_COLD
bool D3D12CommandProcessor::GatherMemexportRangesAndMakeResident(
    bool& retflag) {
  auto vertex_shader = static_cast<D3D12Shader*>(active_vertex_shader());
  auto pixel_shader = static_cast<D3D12Shader*>(active_pixel_shader());
  const xe::gpu::RegisterFile& regs = *register_file_;
  const bool memexport_used_vertex = vertex_shader->is_valid_memexport_used();
  const bool memexport_used_pixel =
      pixel_shader && pixel_shader->is_valid_memexport_used();
  retflag = true;
  if (memexport_used_vertex) {
    for (uint32_t constant_index :
         vertex_shader->memexport_stream_constants()) {
      const auto& memexport_stream = regs.Get<xenos::xe_gpu_memexport_stream_t>(
          XE_GPU_REG_SHADER_CONSTANT_000_X + constant_index * 4);
      if (memexport_stream.index_count == 0) {
        continue;
      }
      uint32_t memexport_format_size =
          GetSupportedMemExportFormatSize(memexport_stream.format);
      if (memexport_format_size == 0) {
        XELOGE("Unsupported memexport format {}",
               FormatInfo::GetName(
                   xenos::TextureFormat(uint32_t(memexport_stream.format))));
        return false;
      }
      uint32_t memexport_size_dwords =
          memexport_stream.index_count * memexport_format_size;
      // Try to reduce the number of shared memory operations when writing
      // different elements into the same buffer through different exports
      // (happens in 4D5307E6).
      bool memexport_range_reused = false;
      for (uint32_t i = 0; i < memexport_range_count_; ++i) {
        MemExportRange& memexport_range = memexport_ranges_[i];
        if (memexport_range.base_address_dwords ==
            memexport_stream.base_address) {
          memexport_range.size_dwords =
              std::max(memexport_range.size_dwords, memexport_size_dwords);
          memexport_range_reused = true;
          break;
        }
      }
      // Add a new range if haven't expanded an existing one.
      if (!memexport_range_reused) {
        MemExportRange& memexport_range =
            memexport_ranges_[memexport_range_count_++];
        memexport_range.base_address_dwords = memexport_stream.base_address;
        memexport_range.size_dwords = memexport_size_dwords;
      }
    }
  }
  if (memexport_used_pixel) {
    for (uint32_t constant_index : pixel_shader->memexport_stream_constants()) {
      const auto& memexport_stream = regs.Get<xenos::xe_gpu_memexport_stream_t>(
          XE_GPU_REG_SHADER_CONSTANT_256_X + constant_index * 4);
      if (memexport_stream.index_count == 0) {
        continue;
      }
      uint32_t memexport_format_size =
          GetSupportedMemExportFormatSize(memexport_stream.format);
      if (memexport_format_size == 0) {
        XELOGE("Unsupported memexport format {}",
               FormatInfo::GetName(
                   xenos::TextureFormat(uint32_t(memexport_stream.format))));
        return false;
      }
      uint32_t memexport_size_dwords =
          memexport_stream.index_count * memexport_format_size;
      bool memexport_range_reused = false;
      for (uint32_t i = 0; i < memexport_range_count_; ++i) {
        MemExportRange& memexport_range = memexport_ranges_[i];
        if (memexport_range.base_address_dwords ==
            memexport_stream.base_address) {
          memexport_range.size_dwords =
              std::max(memexport_range.size_dwords, memexport_size_dwords);
          memexport_range_reused = true;
          break;
        }
      }
      if (!memexport_range_reused) {
        MemExportRange& memexport_range =
            memexport_ranges_[memexport_range_count_++];
        memexport_range.base_address_dwords = memexport_stream.base_address;
        memexport_range.size_dwords = memexport_size_dwords;
      }
    }
  }
  for (uint32_t i = 0; i < memexport_range_count_; ++i) {
    const MemExportRange& memexport_range = memexport_ranges_[i];
    if (!shared_memory_->RequestRange(memexport_range.base_address_dwords << 2,
                                      memexport_range.size_dwords << 2)) {
      XELOGE(
          "Failed to request memexport stream at 0x{:08X} (size {}) in the "
          "shared memory",
          memexport_range.base_address_dwords << 2,
          memexport_range.size_dwords << 2);
      return false;
    }
  }
  retflag = false;
  return {};
}
XE_NOINLINE
XE_COLD
void D3D12CommandProcessor::HandleMemexportDrawOrdering_AndReadback() {
  // Make sure this memexporting draw is ordered with other work using shared
  // memory as a UAV.
  // TODO(Triang3l): Find some PM4 command that can be used for indication of
  // when memexports should be awaited?
  shared_memory_->MarkUAVWritesCommitNeeded();
  // Invalidate textures in memexported memory and watch for changes.
  for (uint32_t i = 0; i < memexport_range_count_; ++i) {
    const MemExportRange& memexport_range = memexport_ranges_[i];
    shared_memory_->RangeWrittenByGpu(memexport_range.base_address_dwords << 2,
                                      memexport_range.size_dwords << 2, false);
  }
  if (cvars::d3d12_readback_memexport) {
    // Read the exported data on the CPU.
    uint32_t memexport_total_size = 0;
    for (uint32_t i = 0; i < memexport_range_count_; ++i) {
      memexport_total_size += memexport_ranges_[i].size_dwords << 2;
    }
    if (memexport_total_size != 0) {
      ID3D12Resource* readback_buffer =
          RequestReadbackBuffer(memexport_total_size);
      if (readback_buffer != nullptr) {
        shared_memory_->UseAsCopySource();
        SubmitBarriers();
        ID3D12Resource* shared_memory_buffer = shared_memory_->GetBuffer();
        uint32_t readback_buffer_offset = 0;
        for (uint32_t i = 0; i < memexport_range_count_; ++i) {
          const MemExportRange& memexport_range = memexport_ranges_[i];
          uint32_t memexport_range_size = memexport_range.size_dwords << 2;
          deferred_command_list_.D3DCopyBufferRegion(
              readback_buffer, readback_buffer_offset, shared_memory_buffer,
              memexport_range.base_address_dwords << 2, memexport_range_size);
          readback_buffer_offset += memexport_range_size;
        }
        if (AwaitAllQueueOperationsCompletion()) {
          D3D12_RANGE readback_range;
          readback_range.Begin = 0;
          readback_range.End = memexport_total_size;
          void* readback_mapping;
          if (SUCCEEDED(readback_buffer->Map(0, &readback_range,
                                             &readback_mapping))) {
            const uint32_t* readback_dwords =
                reinterpret_cast<const uint32_t*>(readback_mapping);
            for (uint32_t i = 0; i < memexport_range_count_; ++i) {
              const MemExportRange& memexport_range = memexport_ranges_[i];
              std::memcpy(memory_->TranslatePhysical(
                              memexport_range.base_address_dwords << 2),
                          readback_dwords, memexport_range.size_dwords << 2);
              readback_dwords += memexport_range.size_dwords;
            }
            D3D12_RANGE readback_write_range = {};
            readback_buffer->Unmap(0, &readback_write_range);
          }
        }
      }
    }
  }
}

void D3D12CommandProcessor::InitializeTrace() {
  CommandProcessor::InitializeTrace();

  if (!BeginSubmission(false)) {
    return;
  }
  bool render_target_cache_submitted =
      render_target_cache_->InitializeTraceSubmitDownloads();
  bool shared_memory_submitted =
      shared_memory_->InitializeTraceSubmitDownloads();
  if (!render_target_cache_submitted && !shared_memory_submitted) {
    return;
  }
  AwaitAllQueueOperationsCompletion();
  if (render_target_cache_submitted) {
    render_target_cache_->InitializeTraceCompleteDownloads();
  }
  if (shared_memory_submitted) {
    shared_memory_->InitializeTraceCompleteDownloads();
  }
}

bool D3D12CommandProcessor::IssueCopy() {
#if XE_UI_D3D12_FINE_GRAINED_DRAW_SCOPES
  SCOPE_profile_cpu_f("gpu");
#endif  // XE_UI_D3D12_FINE_GRAINED_DRAW_SCOPES
  if (!BeginSubmission(true)) {
    return false;
  }
  if (!cvars::d3d12_readback_resolve) {
    uint32_t written_address, written_length;
    return render_target_cache_->Resolve(*memory_, *shared_memory_,
                                         *texture_cache_, written_address,
                                         written_length);
  } else {
    return IssueCopy_ReadbackResolvePath();
  }
  return true;
}
XE_NOINLINE
bool D3D12CommandProcessor::IssueCopy_ReadbackResolvePath() {
  uint32_t written_address, written_length;
  if (render_target_cache_->Resolve(*memory_, *shared_memory_, *texture_cache_,
                                    written_address, written_length)) {
    if (!texture_cache_->IsDrawResolutionScaled() && written_length) {
      // Read the resolved data on the CPU.
      ID3D12Resource* readback_buffer = RequestReadbackBuffer(written_length);
      if (readback_buffer != nullptr) {
        shared_memory_->UseAsCopySource();
        SubmitBarriers();
        ID3D12Resource* shared_memory_buffer = shared_memory_->GetBuffer();
        deferred_command_list_.D3DCopyBufferRegion(
            readback_buffer, 0, shared_memory_buffer, written_address,
            written_length);
        if (AwaitAllQueueOperationsCompletion()) {
          D3D12_RANGE readback_range;
          readback_range.Begin = 0;
          readback_range.End = written_length;
          void* readback_mapping;
          if (SUCCEEDED(readback_buffer->Map(0, &readback_range,
                                             &readback_mapping))) {
            // chrispy: this memcpy needs to be optimized as much as possible

            auto physaddr = memory_->TranslatePhysical(written_address);
            memory::vastcpy(physaddr, (uint8_t*)readback_mapping,
                            written_length);
            D3D12_RANGE readback_write_range = {};
            readback_buffer->Unmap(0, &readback_write_range);
          }
        }
      }
    }
  } else {
    return false;
  }
  return true;
}
void D3D12CommandProcessor::CheckSubmissionFence(uint64_t await_submission) {
  if (await_submission >= submission_current_) {
    if (submission_open_) {
      EndSubmission(false);
    }
    // Ending an open submission should result in queue operations done directly
    // (like UpdateTileMappings) to be tracked within the scope of that
    // submission, but just in case of a failure, or queue operations being done
    // outside of a submission, await explicitly.
    if (queue_operations_done_since_submission_signal_) {
      UINT64 fence_value = ++queue_operations_since_submission_fence_last_;
      ID3D12CommandQueue* direct_queue = GetD3D12Provider().GetDirectQueue();
      if (SUCCEEDED(
              direct_queue->Signal(queue_operations_since_submission_fence_,
                                   fence_value) &&
              SUCCEEDED(queue_operations_since_submission_fence_
                            ->SetEventOnCompletion(fence_value, nullptr)))) {
        queue_operations_done_since_submission_signal_ = false;
      } else {
        XELOGE(
            "Failed to await an out-of-submission queue operation completion "
            "Direct3D 12 fence");
      }
    }
    // A submission won't be ended if it hasn't been started, or if ending
    // has failed - clamp the index.
    await_submission = submission_current_ - 1;
  }

  uint64_t submission_completed_before = submission_completed_;
  submission_completed_ = submission_fence_->GetCompletedValue();
  if (submission_completed_ < await_submission) {
    if (SUCCEEDED(submission_fence_->SetEventOnCompletion(await_submission,
                                                          nullptr))) {
      submission_completed_ = submission_fence_->GetCompletedValue();
    }
  }
  if (submission_completed_ < await_submission) {
    XELOGE("Failed to await a submission completion Direct3D 12 fence");
  }
  if (submission_completed_ <= submission_completed_before) {
    // Not updated - no need to reclaim or download things.
    return;
  }

  // Reclaim command allocators.
  while (command_allocator_submitted_first_) {
    if (command_allocator_submitted_first_->last_usage_submission >
        submission_completed_) {
      break;
    }
    if (command_allocator_writable_last_) {
      command_allocator_writable_last_->next =
          command_allocator_submitted_first_;
    } else {
      command_allocator_writable_first_ = command_allocator_submitted_first_;
    }
    command_allocator_writable_last_ = command_allocator_submitted_first_;
    command_allocator_submitted_first_ =
        command_allocator_submitted_first_->next;
    command_allocator_writable_last_->next = nullptr;
  }
  if (!command_allocator_submitted_first_) {
    command_allocator_submitted_last_ = nullptr;
  }

  // Release single-use bindless descriptors.
  while (!view_bindless_one_use_descriptors_.empty()) {
    if (view_bindless_one_use_descriptors_.front().second >
        submission_completed_) {
      break;
    }
    ReleaseViewBindlessDescriptorImmediately(
        view_bindless_one_use_descriptors_.front().first);
    view_bindless_one_use_descriptors_.pop_front();
  }

  // Delete transient resources marked for deletion.
  while (!resources_for_deletion_.empty()) {
    if (resources_for_deletion_.front().first > submission_completed_) {
      break;
    }
    resources_for_deletion_.front().second->Release();
    resources_for_deletion_.pop_front();
  }

  shared_memory_->CompletedSubmissionUpdated();

  render_target_cache_->CompletedSubmissionUpdated();

  primitive_processor_->CompletedSubmissionUpdated();

  texture_cache_->CompletedSubmissionUpdated(submission_completed_);
}

bool D3D12CommandProcessor::BeginSubmission(bool is_guest_command) {
#if XE_UI_D3D12_FINE_GRAINED_DRAW_SCOPES
  SCOPE_profile_cpu_f("gpu");
#endif  // XE_UI_D3D12_FINE_GRAINED_DRAW_SCOPES

  if (device_removed_) {
    return false;
  }

  bool is_opening_frame = is_guest_command && !frame_open_;
  if (submission_open_ && !is_opening_frame) {
    return true;
  }

  // Check if the device is still available.
  ID3D12Device* device = GetD3D12Provider().GetDevice();
  HRESULT device_removed_reason = device->GetDeviceRemovedReason();
  if (FAILED(device_removed_reason)) {
    device_removed_ = true;
    graphics_system_->OnHostGpuLossFromAnyThread(device_removed_reason !=
                                                 DXGI_ERROR_DEVICE_REMOVED);
    return false;
  }

  // Check the fence - needed for all kinds of submissions (to reclaim transient
  // resources early) and specifically for frames (not to queue too many), and
  // await the availability of the current frame.
  CheckSubmissionFence(
      is_opening_frame
          ? closed_frame_submissions_[frame_current_ % kQueueFrames]
          : 0);
  // TODO(Triang3l): If failed to await (completed submission < awaited frame
  // submission), do something like dropping the draw command that wanted to
  // open the frame.
  if (is_opening_frame) {
    // Update the completed frame index, also obtaining the actual completed
    // frame number (since the CPU may be actually less than 3 frames behind)
    // before reclaiming resources tracked with the frame number.
    frame_completed_ =
        std::max(frame_current_, uint64_t(kQueueFrames)) - kQueueFrames;
    for (uint64_t frame = frame_completed_ + 1; frame < frame_current_;
         ++frame) {
      if (closed_frame_submissions_[frame % kQueueFrames] >
          submission_completed_) {
        break;
      }
      frame_completed_ = frame;
    }
  }

  if (!submission_open_) {
    submission_open_ = true;

    // Start a new deferred command list - will submit it to the real one in the
    // end of the submission (when async pipeline creation requests are
    // fulfilled).
    deferred_command_list_.Reset();

    // Reset cached state of the command list.
    ff_viewport_update_needed_ = true;
    ff_scissor_update_needed_ = true;
    ff_blend_factor_update_needed_ = true;
    ff_stencil_ref_update_needed_ = true;
    current_guest_pipeline_ = nullptr;
    current_external_pipeline_ = nullptr;
    current_graphics_root_signature_ = nullptr;
    current_graphics_root_up_to_date_ = 0;
    if (bindless_resources_used_) {
      deferred_command_list_.SetDescriptorHeaps(view_bindless_heap_,
                                                sampler_bindless_heap_current_);
    } else {
      view_bindful_heap_current_ = nullptr;
      sampler_bindful_heap_current_ = nullptr;
    }
    primitive_topology_ = D3D_PRIMITIVE_TOPOLOGY_UNDEFINED;

    render_target_cache_->BeginSubmission();

    primitive_processor_->BeginSubmission();

    texture_cache_->BeginSubmission(submission_current_);
  }

  if (is_opening_frame) {
    frame_open_ = true;

    // Reset bindings that depend on the data stored in the pools.
    std::memset(current_float_constant_map_vertex_, 0,
                sizeof(current_float_constant_map_vertex_));
    std::memset(current_float_constant_map_pixel_, 0,
                sizeof(current_float_constant_map_pixel_));
    cbuffer_binding_system_.up_to_date = false;
    cbuffer_binding_float_vertex_.up_to_date = false;
    cbuffer_binding_float_pixel_.up_to_date = false;
    cbuffer_binding_bool_loop_.up_to_date = false;
    cbuffer_binding_fetch_.up_to_date = false;
    current_shared_memory_binding_is_uav_.reset();
    if (bindless_resources_used_) {
      cbuffer_binding_descriptor_indices_vertex_.up_to_date = false;
      cbuffer_binding_descriptor_indices_pixel_.up_to_date = false;
    } else {
      draw_view_bindful_heap_index_ =
          ui::d3d12::D3D12DescriptorHeapPool::kHeapIndexInvalid;
      draw_sampler_bindful_heap_index_ =
          ui::d3d12::D3D12DescriptorHeapPool::kHeapIndexInvalid;
      bindful_textures_written_vertex_ = false;
      bindful_textures_written_pixel_ = false;
      bindful_samplers_written_vertex_ = false;
      bindful_samplers_written_pixel_ = false;
    }

    // Reclaim pool pages - no need to do this every small submission since some
    // may be reused.
    constant_buffer_pool_->Reclaim(frame_completed_);
    if (!bindless_resources_used_) {
      view_bindful_heap_pool_->Reclaim(frame_completed_);
      sampler_bindful_heap_pool_->Reclaim(frame_completed_);
    }

    pix_capturing_ =
        pix_capture_requested_.exchange(false, std::memory_order_relaxed);
    if (pix_capturing_) {
      IDXGraphicsAnalysis* graphics_analysis =
          GetD3D12Provider().GetGraphicsAnalysis();
      if (graphics_analysis != nullptr) {
        graphics_analysis->BeginCapture();
      }
    }

    primitive_processor_->BeginFrame();

    texture_cache_->BeginFrame();
  }

  return true;
}

bool D3D12CommandProcessor::EndSubmission(bool is_swap) {
  const ui::d3d12::D3D12Provider& provider = GetD3D12Provider();

  // Make sure there is a command allocator to write commands to.
  if (submission_open_ && !command_allocator_writable_first_) {
    ID3D12CommandAllocator* command_allocator;
    if (FAILED(provider.GetDevice()->CreateCommandAllocator(
            D3D12_COMMAND_LIST_TYPE_DIRECT,
            IID_PPV_ARGS(&command_allocator)))) {
      XELOGE("Failed to create a command allocator");
      // Try to submit later. Completely dropping the submission is not
      // permitted because resources would be left in an undefined state.
      return false;
    }
    command_allocator_writable_first_ = new CommandAllocator;
    command_allocator_writable_first_->command_allocator = command_allocator;
    command_allocator_writable_first_->last_usage_submission = 0;
    command_allocator_writable_first_->next = nullptr;
    command_allocator_writable_last_ = command_allocator_writable_first_;
  }

  bool is_closing_frame = is_swap && frame_open_;

  if (is_closing_frame) {
    texture_cache_->EndFrame();

    primitive_processor_->EndFrame();
  }

  if (submission_open_) {
    assert_false(scratch_buffer_used_);

    pipeline_cache_->EndSubmission();

    // Submit barriers now because resources with the queued barriers may be
    // destroyed between frames.
    SubmitBarriers();

    ID3D12CommandQueue* direct_queue = provider.GetDirectQueue();

    // Submit the deferred command list.
    // Only one deferred command list must be executed in the same
    // ExecuteCommandLists - the boundaries of ExecuteCommandLists are a full
    // UAV and aliasing barrier, and subsystems of the emulator assume it
    // happens between Xenia submissions.
    ID3D12CommandAllocator* command_allocator =
        command_allocator_writable_first_->command_allocator;
    command_allocator->Reset();
    command_list_->Reset(command_allocator, nullptr);
    deferred_command_list_.Execute(command_list_, command_list_1_);
    command_list_->Close();
    ID3D12CommandList* execute_command_lists[] = {command_list_};
    direct_queue->ExecuteCommandLists(1, execute_command_lists);
    command_allocator_writable_first_->last_usage_submission =
        submission_current_;
    if (command_allocator_submitted_last_) {
      command_allocator_submitted_last_->next =
          command_allocator_writable_first_;
    } else {
      command_allocator_submitted_first_ = command_allocator_writable_first_;
    }
    command_allocator_submitted_last_ = command_allocator_writable_first_;
    command_allocator_writable_first_ = command_allocator_writable_first_->next;
    command_allocator_submitted_last_->next = nullptr;
    if (!command_allocator_writable_first_) {
      command_allocator_writable_last_ = nullptr;
    }

    direct_queue->Signal(submission_fence_, submission_current_++);

    submission_open_ = false;

    // Queue operations done directly (like UpdateTileMappings) will be awaited
    // alongside the last submission if needed.
    queue_operations_done_since_submission_signal_ = false;
  }

  if (is_closing_frame) {
    if (cvars::d3d12_clear_memory_page_state) {
      shared_memory_->SetSystemPageBlocksValidWithGpuDataWritten();
    }
    // Close the capture after submitting.
    if (pix_capturing_) {
      IDXGraphicsAnalysis* graphics_analysis = provider.GetGraphicsAnalysis();
      if (graphics_analysis != nullptr) {
        graphics_analysis->EndCapture();
      }
      pix_capturing_ = false;
    }
    frame_open_ = false;
    // Submission already closed now, so minus 1.
    closed_frame_submissions_[(frame_current_++) % kQueueFrames] =
        submission_current_ - 1;

    if (cache_clear_requested_ && AwaitAllQueueOperationsCompletion()) {
      cache_clear_requested_ = false;

      ClearCommandAllocatorCache();

      ui::d3d12::util::ReleaseAndNull(scratch_buffer_);
      scratch_buffer_size_ = 0;

      if (bindless_resources_used_) {
        texture_cache_bindless_sampler_map_.clear();
        for (const auto& sampler_bindless_heap_overflowed :
             sampler_bindless_heaps_overflowed_) {
          sampler_bindless_heap_overflowed.first->Release();
        }
        sampler_bindless_heaps_overflowed_.clear();
        sampler_bindless_heap_allocated_ = 0;
      } else {
        sampler_bindful_heap_pool_->ClearCache();
        view_bindful_heap_pool_->ClearCache();
      }
      constant_buffer_pool_->ClearCache();

      texture_cache_->ClearCache();

      // Not clearing the root signatures as they're referenced by pipelines,
      // which are not destroyed.

      primitive_processor_->ClearCache();

      render_target_cache_->ClearCache();

      shared_memory_->ClearCache();
    }
  }

  return true;
}

bool D3D12CommandProcessor::CanEndSubmissionImmediately() const {
  return !submission_open_ || !pipeline_cache_->IsCreatingPipelines();
}

void D3D12CommandProcessor::ClearCommandAllocatorCache() {
  while (command_allocator_submitted_first_) {
    auto next = command_allocator_submitted_first_->next;
    command_allocator_submitted_first_->command_allocator->Release();
    delete command_allocator_submitted_first_;
    command_allocator_submitted_first_ = next;
  }
  command_allocator_submitted_last_ = nullptr;
  while (command_allocator_writable_first_) {
    auto next = command_allocator_writable_first_->next;
    command_allocator_writable_first_->command_allocator->Release();
    delete command_allocator_writable_first_;
    command_allocator_writable_first_ = next;
  }
  command_allocator_writable_last_ = nullptr;
}

void D3D12CommandProcessor::UpdateFixedFunctionState(
    const draw_util::ViewportInfo& viewport_info,
    const draw_util::Scissor& scissor, bool primitive_polygonal,
    reg::RB_DEPTHCONTROL normalized_depth_control) {
#if XE_UI_D3D12_FINE_GRAINED_DRAW_SCOPES
  SCOPE_profile_cpu_f("gpu");
#endif  // XE_UI_D3D12_FINE_GRAINED_DRAW_SCOPES

  // Viewport.
  D3D12_VIEWPORT viewport;
  viewport.TopLeftX = float(viewport_info.xy_offset[0]);
  viewport.TopLeftY = float(viewport_info.xy_offset[1]);
  viewport.Width = float(viewport_info.xy_extent[0]);
  viewport.Height = float(viewport_info.xy_extent[1]);
  viewport.MinDepth = viewport_info.z_min;
  viewport.MaxDepth = viewport_info.z_max;
  SetViewport(viewport);

  // Scissor.
  D3D12_RECT scissor_rect;
  scissor_rect.left = LONG(scissor.offset[0]);
  scissor_rect.top = LONG(scissor.offset[1]);
  scissor_rect.right = LONG(scissor.offset[0] + scissor.extent[0]);
  scissor_rect.bottom = LONG(scissor.offset[1] + scissor.extent[1]);
  SetScissorRect(scissor_rect);

  if (render_target_cache_->GetPath() ==
      RenderTargetCache::Path::kHostRenderTargets) {
    const RegisterFile& regs = *register_file_;

    // Blend factor.
    float blend_factor[] = {
        regs[XE_GPU_REG_RB_BLEND_RED].f32,
        regs[XE_GPU_REG_RB_BLEND_GREEN].f32,
        regs[XE_GPU_REG_RB_BLEND_BLUE].f32,
        regs[XE_GPU_REG_RB_BLEND_ALPHA].f32,
    };
    // std::memcmp instead of != so in case of NaN, every draw won't be
    // invalidating it.
    ff_blend_factor_update_needed_ |=
        std::memcmp(ff_blend_factor_, blend_factor, sizeof(float) * 4) != 0;
    if (ff_blend_factor_update_needed_) {
      std::memcpy(ff_blend_factor_, blend_factor, sizeof(float) * 4);
      deferred_command_list_.D3DOMSetBlendFactor(ff_blend_factor_);
      ff_blend_factor_update_needed_ = false;
    }

    // Stencil reference value. Per-face reference not supported by Direct3D 12,
    // choose the back face one only if drawing only back faces.
    Register stencil_ref_mask_reg;
    auto pa_su_sc_mode_cntl = regs.Get<reg::PA_SU_SC_MODE_CNTL>();
    if (primitive_polygonal && normalized_depth_control.backface_enable &&
        pa_su_sc_mode_cntl.cull_front && !pa_su_sc_mode_cntl.cull_back) {
      stencil_ref_mask_reg = XE_GPU_REG_RB_STENCILREFMASK_BF;
    } else {
      stencil_ref_mask_reg = XE_GPU_REG_RB_STENCILREFMASK;
    }
    uint32_t stencil_ref =
        regs.Get<reg::RB_STENCILREFMASK>(stencil_ref_mask_reg).stencilref;
    ff_stencil_ref_update_needed_ |= ff_stencil_ref_ != stencil_ref;
    if (ff_stencil_ref_update_needed_) {
      ff_stencil_ref_ = stencil_ref;
      deferred_command_list_.D3DOMSetStencilRef(ff_stencil_ref_);
      ff_stencil_ref_update_needed_ = false;
    }
  }
}
template <bool primitive_polygonal, bool edram_rov_used>
XE_NOINLINE void D3D12CommandProcessor::UpdateSystemConstantValues_Impl(
    bool shared_memory_is_uav, uint32_t line_loop_closing_index,
    xenos::Endian index_endian, const draw_util::ViewportInfo& viewport_info,
    uint32_t used_texture_mask, reg::RB_DEPTHCONTROL normalized_depth_control,
    uint32_t normalized_color_mask) {
  const RegisterFile& regs = *register_file_;
  auto pa_cl_clip_cntl = regs.Get<reg::PA_CL_CLIP_CNTL>();
  auto pa_cl_vte_cntl = regs.Get<reg::PA_CL_VTE_CNTL>();
  auto pa_su_sc_mode_cntl = regs.Get<reg::PA_SU_SC_MODE_CNTL>();
  float rb_alpha_ref = regs[XE_GPU_REG_RB_ALPHA_REF].f32;
  auto rb_colorcontrol = regs.Get<reg::RB_COLORCONTROL>();
  auto rb_depth_info = regs.Get<reg::RB_DEPTH_INFO>();
  auto rb_stencilrefmask = regs.Get<reg::RB_STENCILREFMASK>();
  auto rb_stencilrefmask_bf =
      regs.Get<reg::RB_STENCILREFMASK>(XE_GPU_REG_RB_STENCILREFMASK_BF);
  auto rb_surface_info = regs.Get<reg::RB_SURFACE_INFO>();
  auto sq_context_misc = regs.Get<reg::SQ_CONTEXT_MISC>();
  auto sq_program_cntl = regs.Get<reg::SQ_PROGRAM_CNTL>();
  auto vgt_draw_initiator = regs.Get<reg::VGT_DRAW_INITIATOR>();
  uint32_t vgt_indx_offset = regs.Get<reg::VGT_INDX_OFFSET>().indx_offset;
  uint32_t vgt_max_vtx_indx = regs.Get<reg::VGT_MAX_VTX_INDX>().max_indx;
  uint32_t vgt_min_vtx_indx = regs.Get<reg::VGT_MIN_VTX_INDX>().min_indx;

  uint32_t draw_resolution_scale_x = texture_cache_->draw_resolution_scale_x();
  uint32_t draw_resolution_scale_y = texture_cache_->draw_resolution_scale_y();

  // Get the color info register values for each render target. Also, for ROV,
  // exclude components that don't exist in the format from the write mask.
  // Don't exclude fully overlapping render targets, however - two render
  // targets with the same base address are used in the lighting pass of
  // 4D5307E6, for example, with the needed one picked with dynamic control
  // flow.
  reg::RB_COLOR_INFO color_infos[4];
  float rt_clamp[4][4];
  // Two UINT32_MAX if no components actually existing in the RT are written.
  uint32_t rt_keep_masks[4][2];
  for (uint32_t i = 0; i < 4; ++i) {
    auto color_info = regs.Get<reg::RB_COLOR_INFO>(
        reg::RB_COLOR_INFO::rt_register_indices[i]);
    color_infos[i] = color_info;
    if (edram_rov_used) {
      RenderTargetCache::GetPSIColorFormatInfo(
          color_info.color_format, (normalized_color_mask >> (i * 4)) & 0b1111,
          rt_clamp[i][0], rt_clamp[i][1], rt_clamp[i][2], rt_clamp[i][3],
          rt_keep_masks[i][0], rt_keep_masks[i][1]);
    }
  }

  // Disable depth and stencil if it aliases a color render target (for
  // instance, during the XBLA logo in 58410954, though depth writing is already
  // disabled there).
  bool depth_stencil_enabled = normalized_depth_control.stencil_enable ||
                               normalized_depth_control.z_enable;
  if (edram_rov_used && depth_stencil_enabled) {
    for (uint32_t i = 0; i < 4; ++i) {
      if (rb_depth_info.depth_base == color_infos[i].color_base &&
          (rt_keep_masks[i][0] != UINT32_MAX ||
           rt_keep_masks[i][1] != UINT32_MAX)) {
        depth_stencil_enabled = false;
        break;
      }
    }
  }

  uint32_t dirty = 0u;
  ArchFloatMask dirty_float_mask = floatmask_zero;

  auto update_dirty_floatmask = [&dirty_float_mask](float x, float y) {
    dirty_float_mask =
        ArchORFloatMask(dirty_float_mask, ArchCmpneqFloatMask(x, y));
  };
  /*
        chrispy: instead of (cmp x, y; setnz lobyte; or mask, lobyte;
        we can do (xor z, x, y; or mask, z)
        this ought to have much better throughput on all processors
  */
  auto update_dirty_uint32_cmp = [&dirty](uint32_t x, uint32_t y) {
    dirty |= (x ^ y);
  };

  // Flags.
  uint32_t flags = 0;
  // Whether shared memory is an SRV or a UAV. Because a resource can't be in a
  // read-write (UAV) and a read-only (SRV, IBV) state at once, if any shader in
  // the pipeline uses memexport, the shared memory buffer must be a UAV.
  if (shared_memory_is_uav) {
    flags |= DxbcShaderTranslator::kSysFlag_SharedMemoryIsUAV;
  }
  // W0 division control.
  // http://www.x.org/docs/AMD/old/evergreen_3D_registers_v2.pdf
  // 8: VTX_XY_FMT = true: the incoming XY have already been multiplied by 1/W0.
  //               = false: multiply the X, Y coordinates by 1/W0.
  // 9: VTX_Z_FMT = true: the incoming Z has already been multiplied by 1/W0.
  //              = false: multiply the Z coordinate by 1/W0.
  // 10: VTX_W0_FMT = true: the incoming W0 is not 1/W0. Perform the reciprocal
  //                        to get 1/W0.
  if (pa_cl_vte_cntl.vtx_xy_fmt) {
    flags |= DxbcShaderTranslator::kSysFlag_XYDividedByW;
  }
  if (pa_cl_vte_cntl.vtx_z_fmt) {
    flags |= DxbcShaderTranslator::kSysFlag_ZDividedByW;
  }
  if (pa_cl_vte_cntl.vtx_w0_fmt) {
    flags |= DxbcShaderTranslator::kSysFlag_WNotReciprocal;
  }
  // Whether the primitive is polygonal and SV_IsFrontFace matters.
  if constexpr (primitive_polygonal) {
    flags |= DxbcShaderTranslator::kSysFlag_PrimitivePolygonal;
  }
  // Primitive type.
  if (draw_util::IsPrimitiveLine(regs)) {
    flags |= DxbcShaderTranslator::kSysFlag_PrimitiveLine;
  }
  // Depth format.
  if (rb_depth_info.depth_format == xenos::DepthRenderTargetFormat::kD24FS8) {
    flags |= DxbcShaderTranslator::kSysFlag_DepthFloat24;
  }
  // Alpha test.
  xenos::CompareFunction alpha_test_function =
      rb_colorcontrol.alpha_test_enable ? rb_colorcontrol.alpha_func
                                        : xenos::CompareFunction::kAlways;
  flags |= uint32_t(alpha_test_function)
           << DxbcShaderTranslator::kSysFlag_AlphaPassIfLess_Shift;
  // Gamma writing.
  if (!render_target_cache_->gamma_render_target_as_srgb()) {
    for (uint32_t i = 0; i < 4; ++i) {
      if (color_infos[i].color_format ==
          xenos::ColorRenderTargetFormat::k_8_8_8_8_GAMMA) {
        flags |= DxbcShaderTranslator::kSysFlag_ConvertColor0ToGamma << i;
      }
    }
  }
  if constexpr (edram_rov_used) {
    if (depth_stencil_enabled) {
      flags |= DxbcShaderTranslator::kSysFlag_ROVDepthStencil;
      if (normalized_depth_control.z_enable) {
        flags |= uint32_t(normalized_depth_control.zfunc)
                 << DxbcShaderTranslator::kSysFlag_ROVDepthPassIfLess_Shift;
        if (normalized_depth_control.z_write_enable) {
          flags |= DxbcShaderTranslator::kSysFlag_ROVDepthWrite;
        }
      } else {
        // In case stencil is used without depth testing - always pass, and
        // don't modify the stored depth.
        flags |= DxbcShaderTranslator::kSysFlag_ROVDepthPassIfLess |
                 DxbcShaderTranslator::kSysFlag_ROVDepthPassIfEqual |
                 DxbcShaderTranslator::kSysFlag_ROVDepthPassIfGreater;
      }
      if (normalized_depth_control.stencil_enable) {
        flags |= DxbcShaderTranslator::kSysFlag_ROVStencilTest;
      }
      // Hint - if not applicable to the shader, will not have effect.
      if (alpha_test_function == xenos::CompareFunction::kAlways &&
          !rb_colorcontrol.alpha_to_mask_enable) {
        flags |= DxbcShaderTranslator::kSysFlag_ROVDepthStencilEarlyWrite;
      }
    }
  }
  update_dirty_uint32_cmp(system_constants_.flags, flags);
  system_constants_.flags = flags;

  // Tessellation factor range, plus 1.0 according to the images in
  // https://www.slideshare.net/blackdevilvikas/next-generation-graphics-programming-on-xbox-360
  float tessellation_factor_min =
      regs[XE_GPU_REG_VGT_HOS_MIN_TESS_LEVEL].f32 + 1.0f;
  float tessellation_factor_max =
      regs[XE_GPU_REG_VGT_HOS_MAX_TESS_LEVEL].f32 + 1.0f;

  update_dirty_floatmask(system_constants_.tessellation_factor_range_min,
                         tessellation_factor_min);

  system_constants_.tessellation_factor_range_min = tessellation_factor_min;
  update_dirty_floatmask(system_constants_.tessellation_factor_range_max,
                         tessellation_factor_max);
  system_constants_.tessellation_factor_range_max = tessellation_factor_max;

  // Line loop closing index (or 0 when drawing other primitives or using an
  // index buffer).

  update_dirty_uint32_cmp(system_constants_.line_loop_closing_index,
                          line_loop_closing_index);
  system_constants_.line_loop_closing_index = line_loop_closing_index;

  // Index or tessellation edge factor buffer endianness.
  update_dirty_uint32_cmp(
      static_cast<uint32_t>(system_constants_.vertex_index_endian),
      static_cast<uint32_t>(index_endian));
  system_constants_.vertex_index_endian = index_endian;

  // Vertex index offset.

  update_dirty_uint32_cmp(system_constants_.vertex_index_offset,
                          vgt_indx_offset);
  system_constants_.vertex_index_offset = vgt_indx_offset;

  // Vertex index range.

  update_dirty_uint32_cmp(system_constants_.vertex_index_min, vgt_min_vtx_indx);
  update_dirty_uint32_cmp(system_constants_.vertex_index_max, vgt_max_vtx_indx);

  system_constants_.vertex_index_min = vgt_min_vtx_indx;
  system_constants_.vertex_index_max = vgt_max_vtx_indx;

  // User clip planes (UCP_ENA_#), when not CLIP_DISABLE.
  // The shader knows only the total count - tightly packing the user clip
  // planes that are actually used.
  if (!pa_cl_clip_cntl.clip_disable) {
    float* user_clip_plane_write_ptr = system_constants_.user_clip_planes[0];
    uint32_t user_clip_planes_remaining = pa_cl_clip_cntl.ucp_ena;
    uint32_t user_clip_plane_index;
    while (xe::bit_scan_forward(user_clip_planes_remaining,
                                &user_clip_plane_index)) {
      user_clip_planes_remaining =
          xe::clear_lowest_bit(user_clip_planes_remaining);
      const float* user_clip_plane =
          &regs[XE_GPU_REG_PA_CL_UCP_0_X + user_clip_plane_index * 4].f32;
      if (std::memcmp(user_clip_plane_write_ptr, user_clip_plane,
                      4 * sizeof(float))) {
        dirty = true;
        std::memcpy(user_clip_plane_write_ptr, user_clip_plane,
                    4 * sizeof(float));
      }
      user_clip_plane_write_ptr += 4;
    }
  }

  // Conversion to Direct3D 12 normalized device coordinates.
  for (uint32_t i = 0; i < 3; ++i) {
    update_dirty_floatmask(system_constants_.ndc_scale[i],
                           viewport_info.ndc_scale[i]);

    update_dirty_floatmask(system_constants_.ndc_offset[i],
                           viewport_info.ndc_offset[i]);

    system_constants_.ndc_scale[i] = viewport_info.ndc_scale[i];
    system_constants_.ndc_offset[i] = viewport_info.ndc_offset[i];
  }

  // Point size.
  if (vgt_draw_initiator.prim_type == xenos::PrimitiveType::kPointList) {
    auto pa_su_point_minmax = regs.Get<reg::PA_SU_POINT_MINMAX>();
    auto pa_su_point_size = regs.Get<reg::PA_SU_POINT_SIZE>();
    float point_vertex_diameter_min =
        float(pa_su_point_minmax.min_size) * (2.0f / 16.0f);
    float point_vertex_diameter_max =
        float(pa_su_point_minmax.max_size) * (2.0f / 16.0f);
    float point_constant_diameter_x =
        float(pa_su_point_size.width) * (2.0f / 16.0f);
    float point_constant_diameter_y =
        float(pa_su_point_size.height) * (2.0f / 16.0f);

    update_dirty_floatmask(system_constants_.point_vertex_diameter_min,
                           point_vertex_diameter_min);

    update_dirty_floatmask(system_constants_.point_vertex_diameter_max,
                           point_vertex_diameter_max);

    update_dirty_floatmask(system_constants_.point_constant_diameter[0],
                           point_constant_diameter_x);
    update_dirty_floatmask(system_constants_.point_constant_diameter[1],
                           point_constant_diameter_y);

    system_constants_.point_vertex_diameter_min = point_vertex_diameter_min;
    system_constants_.point_vertex_diameter_max = point_vertex_diameter_max;
    system_constants_.point_constant_diameter[0] = point_constant_diameter_x;
    system_constants_.point_constant_diameter[1] = point_constant_diameter_y;
    // 2 because 1 in the NDC is half of the viewport's axis, 0.5 for diameter
    // to radius conversion to avoid multiplying the per-vertex diameter by an
    // additional constant in the shader.
    float point_screen_diameter_to_ndc_radius_x =
        (/* 0.5f * 2.0f * */ float(draw_resolution_scale_x)) /
        std::max(viewport_info.xy_extent[0], uint32_t(1));
    float point_screen_diameter_to_ndc_radius_y =
        (/* 0.5f * 2.0f * */ float(draw_resolution_scale_y)) /
        std::max(viewport_info.xy_extent[1], uint32_t(1));

    update_dirty_floatmask(
        system_constants_.point_screen_diameter_to_ndc_radius[0],
        point_screen_diameter_to_ndc_radius_x);

    update_dirty_floatmask(
        system_constants_.point_screen_diameter_to_ndc_radius[1],
        point_screen_diameter_to_ndc_radius_y);

    system_constants_.point_screen_diameter_to_ndc_radius[0] =
        point_screen_diameter_to_ndc_radius_x;
    system_constants_.point_screen_diameter_to_ndc_radius[1] =
        point_screen_diameter_to_ndc_radius_y;
  }

  // Texture signedness / gamma.
  bool gamma_render_target_as_srgb =
      render_target_cache_->gamma_render_target_as_srgb();
  uint32_t textures_resolved = 0;
  uint32_t textures_remaining = used_texture_mask;
  uint32_t texture_index;
  while (xe::bit_scan_forward(textures_remaining, &texture_index)) {
    textures_remaining = xe::clear_lowest_bit(textures_remaining);
    uint32_t& texture_signs_uint =
        system_constants_.texture_swizzled_signs[texture_index >> 2];
    uint32_t texture_signs_shift = (texture_index & 3) * 8;
    uint8_t texture_signs =
        texture_cache_->GetActiveTextureSwizzledSigns(texture_index);
    uint32_t texture_signs_shifted = uint32_t(texture_signs)
                                     << texture_signs_shift;
    uint32_t texture_signs_mask = uint32_t(0b11111111) << texture_signs_shift;

    update_dirty_uint32_cmp((texture_signs_uint & texture_signs_mask),
                            texture_signs_shifted);

    texture_signs_uint =
        (texture_signs_uint & ~texture_signs_mask) | texture_signs_shifted;
    // cache misses here, we're accessing the texture bindings out of order
    textures_resolved |=
        uint32_t(texture_cache_->IsActiveTextureResolved(texture_index))
        << texture_index;
  }

  update_dirty_uint32_cmp(system_constants_.textures_resolved,
                          textures_resolved);
  system_constants_.textures_resolved = textures_resolved;

  // Log2 of sample count, for alpha to mask and with ROV, for EDRAM address
  // calculation with MSAA.
  uint32_t sample_count_log2_x =
      rb_surface_info.msaa_samples >= xenos::MsaaSamples::k4X ? 1 : 0;
  uint32_t sample_count_log2_y =
      rb_surface_info.msaa_samples >= xenos::MsaaSamples::k2X ? 1 : 0;

  update_dirty_uint32_cmp(system_constants_.sample_count_log2[0],
                          sample_count_log2_x);
  update_dirty_uint32_cmp(system_constants_.sample_count_log2[1],
                          sample_count_log2_y);
  system_constants_.sample_count_log2[0] = sample_count_log2_x;
  system_constants_.sample_count_log2[1] = sample_count_log2_y;

  // Alpha test and alpha to coverage.
  update_dirty_floatmask(system_constants_.alpha_test_reference, rb_alpha_ref);
  system_constants_.alpha_test_reference = rb_alpha_ref;
  uint32_t alpha_to_mask = rb_colorcontrol.alpha_to_mask_enable
                               ? (rb_colorcontrol.value >> 24) | (1 << 8)
                               : 0;

  update_dirty_uint32_cmp(system_constants_.alpha_to_mask, alpha_to_mask);
  system_constants_.alpha_to_mask = alpha_to_mask;

  uint32_t edram_tile_dwords_scaled =
      xenos::kEdramTileWidthSamples * xenos::kEdramTileHeightSamples *
      (draw_resolution_scale_x * draw_resolution_scale_y);

  // EDRAM pitch for ROV writing.
  if constexpr (edram_rov_used) {
    // Align, then multiply by 32bpp tile size in dwords.
    uint32_t edram_32bpp_tile_pitch_dwords_scaled =
        ((rb_surface_info.surface_pitch *
          (rb_surface_info.msaa_samples >= xenos::MsaaSamples::k4X ? 2 : 1)) +
         (xenos::kEdramTileWidthSamples - 1)) /
        xenos::kEdramTileWidthSamples * edram_tile_dwords_scaled;
    update_dirty_uint32_cmp(
        system_constants_.edram_32bpp_tile_pitch_dwords_scaled,
        edram_32bpp_tile_pitch_dwords_scaled);
    system_constants_.edram_32bpp_tile_pitch_dwords_scaled =
        edram_32bpp_tile_pitch_dwords_scaled;
  }

#if XE_ARCH_AMD64 == 1
  __m128i rt_clamp_dirty = _mm_set1_epi8((char)0xff);
#endif
  // Color exponent bias and ROV render target writing.
  for (uint32_t i = 0; i < 4; ++i) {
    reg::RB_COLOR_INFO color_info = color_infos[i];
    // Exponent bias is in bits 20:25 of RB_COLOR_INFO.
    int32_t color_exp_bias = color_info.color_exp_bias;
    if (color_info.color_format == xenos::ColorRenderTargetFormat::k_16_16 ||
        color_info.color_format ==
            xenos::ColorRenderTargetFormat::k_16_16_16_16) {
      if (render_target_cache_->GetPath() ==
              RenderTargetCache::Path::kHostRenderTargets &&
          !render_target_cache_->IsFixed16TruncatedToMinus1To1()) {
        // Remap from -32...32 to -1...1 by dividing the output values by 32,
        // losing blending correctness, but getting the full range.
        color_exp_bias -= 5;
      }
    }
    float color_exp_bias_scale;
    *reinterpret_cast<int32_t*>(&color_exp_bias_scale) =
        0x3F800000 + (color_exp_bias << 23);

    update_dirty_floatmask(system_constants_.color_exp_bias[i],
                           color_exp_bias_scale);

    system_constants_.color_exp_bias[i] = color_exp_bias_scale;
    if constexpr (edram_rov_used) {
      update_dirty_uint32_cmp(system_constants_.edram_rt_keep_mask[i][0],
                              rt_keep_masks[i][0]);

      system_constants_.edram_rt_keep_mask[i][0] = rt_keep_masks[i][0];

      update_dirty_uint32_cmp(system_constants_.edram_rt_keep_mask[i][1],
                              rt_keep_masks[i][1]);

      system_constants_.edram_rt_keep_mask[i][1] = rt_keep_masks[i][1];
      if (rt_keep_masks[i][0] != UINT32_MAX ||
          rt_keep_masks[i][1] != UINT32_MAX) {
        uint32_t rt_base_dwords_scaled =
            color_info.color_base * edram_tile_dwords_scaled;
        update_dirty_uint32_cmp(
            system_constants_.edram_rt_base_dwords_scaled[i],
            rt_base_dwords_scaled);
        system_constants_.edram_rt_base_dwords_scaled[i] =
            rt_base_dwords_scaled;
        uint32_t format_flags =
            RenderTargetCache::AddPSIColorFormatFlags(color_info.color_format);
        update_dirty_uint32_cmp(system_constants_.edram_rt_format_flags[i],
                                format_flags);
        system_constants_.edram_rt_format_flags[i] = format_flags;
        // Can't do float comparisons here because NaNs would result in always
        // setting the dirty flag.

#if XE_ARCH_AMD64 == 1

        __m128i edram_rt_clamp_loaded = _mm_loadu_si128(
            (const __m128i*)&system_constants_.edram_rt_clamp[i]);
        __m128i rt_clamp_loaded = _mm_loadu_si128((const __m128i*)&rt_clamp[i]);

        rt_clamp_dirty = _mm_and_si128(
            rt_clamp_dirty,
            _mm_cmpeq_epi8(edram_rt_clamp_loaded, rt_clamp_loaded));
        _mm_storeu_si128((__m128i*)&system_constants_.edram_rt_clamp[i],
                         rt_clamp_loaded);
#else
        dirty |= std::memcmp(system_constants_.edram_rt_clamp[i], rt_clamp[i],
                             4 * sizeof(float)) != 0;
        std::memcpy(system_constants_.edram_rt_clamp[i], rt_clamp[i],
                    4 * sizeof(float));

#endif
        uint32_t blend_factors_ops =
            regs[reg::RB_BLENDCONTROL::rt_register_indices[i]].u32 & 0x1FFF1FFF;

        update_dirty_uint32_cmp(system_constants_.edram_rt_blend_factors_ops[i],
                                blend_factors_ops);

        system_constants_.edram_rt_blend_factors_ops[i] = blend_factors_ops;
      }
    }
  }
#if XE_ARCH_AMD64 == 1
  if constexpr (edram_rov_used) {
    update_dirty_uint32_cmp(
        static_cast<uint32_t>(_mm_movemask_epi8(rt_clamp_dirty)), 0xFFFFU);
  }

#endif
  if constexpr (edram_rov_used) {
    uint32_t depth_base_dwords_scaled =
        rb_depth_info.depth_base * edram_tile_dwords_scaled;
    update_dirty_uint32_cmp(system_constants_.edram_depth_base_dwords_scaled,
                            depth_base_dwords_scaled);

    system_constants_.edram_depth_base_dwords_scaled = depth_base_dwords_scaled;

    // For non-polygons, front polygon offset is used, and it's enabled if
    // POLY_OFFSET_PARA_ENABLED is set, for polygons, separate front and back
    // are used.
    float poly_offset_front_scale = 0.0f, poly_offset_front_offset = 0.0f;
    float poly_offset_back_scale = 0.0f, poly_offset_back_offset = 0.0f;
    if (primitive_polygonal) {
      if (pa_su_sc_mode_cntl.poly_offset_front_enable) {
        poly_offset_front_scale =
            regs[XE_GPU_REG_PA_SU_POLY_OFFSET_FRONT_SCALE].f32;
        poly_offset_front_offset =
            regs[XE_GPU_REG_PA_SU_POLY_OFFSET_FRONT_OFFSET].f32;
      }
      if (pa_su_sc_mode_cntl.poly_offset_back_enable) {
        poly_offset_back_scale =
            regs[XE_GPU_REG_PA_SU_POLY_OFFSET_BACK_SCALE].f32;
        poly_offset_back_offset =
            regs[XE_GPU_REG_PA_SU_POLY_OFFSET_BACK_OFFSET].f32;
      }
    } else {
      if (pa_su_sc_mode_cntl.poly_offset_para_enable) {
        poly_offset_front_scale =
            regs[XE_GPU_REG_PA_SU_POLY_OFFSET_FRONT_SCALE].f32;
        poly_offset_front_offset =
            regs[XE_GPU_REG_PA_SU_POLY_OFFSET_FRONT_OFFSET].f32;
        poly_offset_back_scale = poly_offset_front_scale;
        poly_offset_back_offset = poly_offset_front_offset;
      }
    }
    // With non-square resolution scaling, make sure the worst-case impact is
    // reverted (slope only along the scaled axis), thus max. More bias is
    // better than less bias, because less bias means Z fighting with the
    // background is more likely.
    float poly_offset_scale_factor =
        xenos::kPolygonOffsetScaleSubpixelUnit *
        std::max(draw_resolution_scale_x, draw_resolution_scale_y);
    poly_offset_front_scale *= poly_offset_scale_factor;
    poly_offset_back_scale *= poly_offset_scale_factor;
    update_dirty_floatmask(system_constants_.edram_poly_offset_front_scale,
                           poly_offset_front_scale);

    system_constants_.edram_poly_offset_front_scale = poly_offset_front_scale;

    update_dirty_floatmask(system_constants_.edram_poly_offset_front_offset,
                           poly_offset_front_offset);

    system_constants_.edram_poly_offset_front_offset = poly_offset_front_offset;
    update_dirty_floatmask(system_constants_.edram_poly_offset_back_scale,
                           poly_offset_back_scale);
    system_constants_.edram_poly_offset_back_scale = poly_offset_back_scale;
    update_dirty_floatmask(system_constants_.edram_poly_offset_back_offset,
                           poly_offset_back_offset);
    system_constants_.edram_poly_offset_back_offset = poly_offset_back_offset;

    if (depth_stencil_enabled && normalized_depth_control.stencil_enable) {
      update_dirty_uint32_cmp(system_constants_.edram_stencil_front_reference,
                              rb_stencilrefmask.stencilref);

      system_constants_.edram_stencil_front_reference =
          rb_stencilrefmask.stencilref;
      update_dirty_uint32_cmp(system_constants_.edram_stencil_front_read_mask,
                              rb_stencilrefmask.stencilmask);
      system_constants_.edram_stencil_front_read_mask =
          rb_stencilrefmask.stencilmask;
      update_dirty_uint32_cmp(system_constants_.edram_stencil_front_write_mask,
                              rb_stencilrefmask.stencilwritemask);
      system_constants_.edram_stencil_front_write_mask =
          rb_stencilrefmask.stencilwritemask;
      uint32_t stencil_func_ops =
          (normalized_depth_control.value >> 8) & ((1 << 12) - 1);
      update_dirty_uint32_cmp(system_constants_.edram_stencil_front_func_ops,
                              stencil_func_ops);
      system_constants_.edram_stencil_front_func_ops = stencil_func_ops;

      if (primitive_polygonal && normalized_depth_control.backface_enable) {
        update_dirty_uint32_cmp(system_constants_.edram_stencil_back_reference,
                                rb_stencilrefmask_bf.stencilref);
        system_constants_.edram_stencil_back_reference =
            rb_stencilrefmask_bf.stencilref;
        update_dirty_uint32_cmp(system_constants_.edram_stencil_back_read_mask,
                                rb_stencilrefmask_bf.stencilmask);
        system_constants_.edram_stencil_back_read_mask =
            rb_stencilrefmask_bf.stencilmask;
        update_dirty_uint32_cmp(system_constants_.edram_stencil_back_write_mask,
                                rb_stencilrefmask_bf.stencilwritemask);
        system_constants_.edram_stencil_back_write_mask =
            rb_stencilrefmask_bf.stencilwritemask;
        uint32_t stencil_func_ops_bf =
            (normalized_depth_control.value >> 20) & ((1 << 12) - 1);
        update_dirty_uint32_cmp(system_constants_.edram_stencil_back_func_ops,
                                stencil_func_ops_bf);
        system_constants_.edram_stencil_back_func_ops = stencil_func_ops_bf;
      } else {
        dirty |= std::memcmp(system_constants_.edram_stencil_back,
                             system_constants_.edram_stencil_front,
                             4 * sizeof(uint32_t)) != 0;
        std::memcpy(system_constants_.edram_stencil_back,
                    system_constants_.edram_stencil_front,
                    4 * sizeof(uint32_t));
      }
    }
    update_dirty_floatmask(system_constants_.edram_blend_constant[0],
                           regs[XE_GPU_REG_RB_BLEND_RED].f32);

    system_constants_.edram_blend_constant[0] =
        regs[XE_GPU_REG_RB_BLEND_RED].f32;

    update_dirty_floatmask(system_constants_.edram_blend_constant[1],
                           regs[XE_GPU_REG_RB_BLEND_GREEN].f32);

    system_constants_.edram_blend_constant[1] =
        regs[XE_GPU_REG_RB_BLEND_GREEN].f32;
    update_dirty_floatmask(system_constants_.edram_blend_constant[2],
                           regs[XE_GPU_REG_RB_BLEND_BLUE].f32);

    system_constants_.edram_blend_constant[2] =
        regs[XE_GPU_REG_RB_BLEND_BLUE].f32;
    update_dirty_floatmask(system_constants_.edram_blend_constant[3],
                           regs[XE_GPU_REG_RB_BLEND_ALPHA].f32);

    system_constants_.edram_blend_constant[3] =
        regs[XE_GPU_REG_RB_BLEND_ALPHA].f32;
  }
  dirty |= ArchFloatMaskSignbit(dirty_float_mask);

  cbuffer_binding_system_.up_to_date &= !dirty;
}

<<<<<<< HEAD
void D3D12CommandProcessor::UpdateSystemConstantValues(
    bool shared_memory_is_uav, bool primitive_polygonal,
    uint32_t line_loop_closing_index, xenos::Endian index_endian,
    const draw_util::ViewportInfo& viewport_info, uint32_t used_texture_mask,
    reg::RB_DEPTHCONTROL normalized_depth_control,
    uint32_t normalized_color_mask) {
  bool edram_rov_used = render_target_cache_->GetPath() ==
                        RenderTargetCache::Path::kPixelShaderInterlock;

  if (!edram_rov_used) {
    if (primitive_polygonal) {
      UpdateSystemConstantValues_Impl<true, false>(
          shared_memory_is_uav, line_loop_closing_index, index_endian,
          viewport_info, used_texture_mask, normalized_depth_control,
          normalized_color_mask);
    } else {
      UpdateSystemConstantValues_Impl<false, false>(
          shared_memory_is_uav, line_loop_closing_index, index_endian,
          viewport_info, used_texture_mask, normalized_depth_control,
          normalized_color_mask);
    }
  } else {
    if (primitive_polygonal) {
      UpdateSystemConstantValues_Impl<true, true>(
          shared_memory_is_uav, line_loop_closing_index, index_endian,
          viewport_info, used_texture_mask, normalized_depth_control,
          normalized_color_mask);
    } else {
      UpdateSystemConstantValues_Impl<false, true>(
          shared_memory_is_uav, line_loop_closing_index, index_endian,
          viewport_info, used_texture_mask, normalized_depth_control,
          normalized_color_mask);
    }
  }
}

bool D3D12CommandProcessor::UpdateBindings(
    const D3D12Shader* vertex_shader, const D3D12Shader* pixel_shader,
    ID3D12RootSignature* root_signature) {
=======
bool D3D12CommandProcessor::UpdateBindings(const D3D12Shader* vertex_shader,
                                           const D3D12Shader* pixel_shader,
                                           ID3D12RootSignature* root_signature,
                                           bool shared_memory_is_uav) {
>>>>>>> e55cb737
  const ui::d3d12::D3D12Provider& provider = GetD3D12Provider();
  ID3D12Device* device = provider.GetDevice();
  const RegisterFile& regs = *register_file_;

#if XE_UI_D3D12_FINE_GRAINED_DRAW_SCOPES
  SCOPE_profile_cpu_f("gpu");
#endif  // XE_UI_D3D12_FINE_GRAINED_DRAW_SCOPES

  // Set the new root signature.
  if (current_graphics_root_signature_ != root_signature) {
    current_graphics_root_signature_ = root_signature;
    if (!bindless_resources_used_) {
      GetRootBindfulExtraParameterIndices(
          vertex_shader, pixel_shader, current_graphics_root_bindful_extras_);
    }
    // Changing the root signature invalidates all bindings.
    current_graphics_root_up_to_date_ = 0;
    deferred_command_list_.D3DSetGraphicsRootSignature(root_signature);
  }

  // Select the root parameter indices depending on the used binding model.
  uint32_t root_parameter_fetch_constants =
      bindless_resources_used_ ? kRootParameter_Bindless_FetchConstants
                               : kRootParameter_Bindful_FetchConstants;
  uint32_t root_parameter_float_constants_vertex =
      bindless_resources_used_ ? kRootParameter_Bindless_FloatConstantsVertex
                               : kRootParameter_Bindful_FloatConstantsVertex;
  uint32_t root_parameter_float_constants_pixel =
      bindless_resources_used_ ? kRootParameter_Bindless_FloatConstantsPixel
                               : kRootParameter_Bindful_FloatConstantsPixel;
  uint32_t root_parameter_system_constants =
      bindless_resources_used_ ? kRootParameter_Bindless_SystemConstants
                               : kRootParameter_Bindful_SystemConstants;
  uint32_t root_parameter_bool_loop_constants =
      bindless_resources_used_ ? kRootParameter_Bindless_BoolLoopConstants
                               : kRootParameter_Bindful_BoolLoopConstants;
  uint32_t root_parameter_shared_memory_and_bindful_edram =
      bindless_resources_used_ ? kRootParameter_Bindless_SharedMemory
                               : kRootParameter_Bindful_SharedMemoryAndEdram;

  //
  // Update root constant buffers that are common for bindful and bindless.
  //

  // These are the constant base addresses/ranges for shaders.
  // We have these hardcoded right now cause nothing seems to differ on the Xbox
  // 360 (however, OpenGL ES on Adreno 200 on Android has different ranges).
  assert_true(regs[XE_GPU_REG_SQ_VS_CONST].u32 == 0x000FF000 ||
              regs[XE_GPU_REG_SQ_VS_CONST].u32 == 0x00000000);
  assert_true(regs[XE_GPU_REG_SQ_PS_CONST].u32 == 0x000FF100 ||
              regs[XE_GPU_REG_SQ_PS_CONST].u32 == 0x00000000);
  // Check if the float constant layout is still the same and get the counts.
  const Shader::ConstantRegisterMap& float_constant_map_vertex =
      vertex_shader->constant_register_map();
  uint32_t float_constant_count_vertex = float_constant_map_vertex.float_count;
  for (uint32_t i = 0; i < 4; ++i) {
    if (current_float_constant_map_vertex_[i] !=
        float_constant_map_vertex.float_bitmap[i]) {
      current_float_constant_map_vertex_[i] =
          float_constant_map_vertex.float_bitmap[i];
      // If no float constants at all, we can reuse any buffer for them, so not
      // invalidating.
      if (float_constant_count_vertex) {
        cbuffer_binding_float_vertex_.up_to_date = false;
      }
    }
  }
  uint32_t float_constant_count_pixel = 0;
  if (pixel_shader != nullptr) {
    const Shader::ConstantRegisterMap& float_constant_map_pixel =
        pixel_shader->constant_register_map();
    float_constant_count_pixel = float_constant_map_pixel.float_count;
    for (uint32_t i = 0; i < 4; ++i) {
      if (current_float_constant_map_pixel_[i] !=
          float_constant_map_pixel.float_bitmap[i]) {
        current_float_constant_map_pixel_[i] =
            float_constant_map_pixel.float_bitmap[i];
        if (float_constant_count_pixel) {
          cbuffer_binding_float_pixel_.up_to_date = false;
        }
      }
    }
  } else {
    std::memset(current_float_constant_map_pixel_, 0,
                sizeof(current_float_constant_map_pixel_));
  }

  // Write the constant buffer data.
  if (!cbuffer_binding_system_.up_to_date) {
    uint8_t* system_constants = constant_buffer_pool_->Request(
        frame_current_, sizeof(system_constants_),
        D3D12_CONSTANT_BUFFER_DATA_PLACEMENT_ALIGNMENT, nullptr, nullptr,
        &cbuffer_binding_system_.address);
    if (system_constants == nullptr) {
      return false;
    }
    std::memcpy(system_constants, &system_constants_,
                sizeof(system_constants_));
    cbuffer_binding_system_.up_to_date = true;
    current_graphics_root_up_to_date_ &=
        ~(1u << root_parameter_system_constants);
  }
  if (!cbuffer_binding_float_vertex_.up_to_date) {
    // Even if the shader doesn't need any float constants, a valid binding must
    // still be provided, so if the first draw in the frame with the current
    // root signature doesn't have float constants at all, still allocate an
    // empty buffer.
    uint8_t* float_constants = constant_buffer_pool_->Request(
        frame_current_,
        sizeof(float) * 4 * std::max(float_constant_count_vertex, uint32_t(1)),
        D3D12_CONSTANT_BUFFER_DATA_PLACEMENT_ALIGNMENT, nullptr, nullptr,
        &cbuffer_binding_float_vertex_.address);
    if (float_constants == nullptr) {
      return false;
    }
    for (uint32_t i = 0; i < 4; ++i) {
      uint64_t float_constant_map_entry =
          float_constant_map_vertex.float_bitmap[i];
      uint32_t float_constant_index;
      while (xe::bit_scan_forward(float_constant_map_entry,
                                  &float_constant_index)) {
        float_constant_map_entry =
            xe::clear_lowest_bit(float_constant_map_entry);
        std::memcpy(float_constants,
                    &regs[XE_GPU_REG_SHADER_CONSTANT_000_X + (i << 8) +
                          (float_constant_index << 2)]
                         .f32,
                    4 * sizeof(float));
        float_constants += 4 * sizeof(float);
      }
    }
    cbuffer_binding_float_vertex_.up_to_date = true;
    current_graphics_root_up_to_date_ &=
        ~(1u << root_parameter_float_constants_vertex);
  }
  if (!cbuffer_binding_float_pixel_.up_to_date) {
    uint8_t* float_constants = constant_buffer_pool_->Request(
        frame_current_,
        sizeof(float) * 4 * std::max(float_constant_count_pixel, uint32_t(1)),
        D3D12_CONSTANT_BUFFER_DATA_PLACEMENT_ALIGNMENT, nullptr, nullptr,
        &cbuffer_binding_float_pixel_.address);
    if (float_constants == nullptr) {
      return false;
    }
    if (pixel_shader != nullptr) {
      const Shader::ConstantRegisterMap& float_constant_map_pixel =
          pixel_shader->constant_register_map();
      for (uint32_t i = 0; i < 4; ++i) {
        uint64_t float_constant_map_entry =
            float_constant_map_pixel.float_bitmap[i];
        uint32_t float_constant_index;
        while (xe::bit_scan_forward(float_constant_map_entry,
                                    &float_constant_index)) {
          float_constant_map_entry =
              xe::clear_lowest_bit(float_constant_map_entry);
          std::memcpy(float_constants,
                      &regs[XE_GPU_REG_SHADER_CONSTANT_256_X + (i << 8) +
                            (float_constant_index << 2)]
                           .f32,
                      4 * sizeof(float));
          float_constants += 4 * sizeof(float);
        }
      }
    }
    cbuffer_binding_float_pixel_.up_to_date = true;
    current_graphics_root_up_to_date_ &=
        ~(1u << root_parameter_float_constants_pixel);
  }
  if (!cbuffer_binding_bool_loop_.up_to_date) {
    constexpr uint32_t kBoolLoopConstantsSize = (8 + 32) * sizeof(uint32_t);
    uint8_t* bool_loop_constants = constant_buffer_pool_->Request(
        frame_current_, kBoolLoopConstantsSize,
        D3D12_CONSTANT_BUFFER_DATA_PLACEMENT_ALIGNMENT, nullptr, nullptr,
        &cbuffer_binding_bool_loop_.address);
    if (bool_loop_constants == nullptr) {
      return false;
    }
    xe::smallcpy_const<kBoolLoopConstantsSize>(
        bool_loop_constants,
        &regs[XE_GPU_REG_SHADER_CONSTANT_BOOL_000_031].u32);

    cbuffer_binding_bool_loop_.up_to_date = true;
    current_graphics_root_up_to_date_ &=
        ~(1u << root_parameter_bool_loop_constants);
  }
  if (!cbuffer_binding_fetch_.up_to_date) {
    constexpr uint32_t kFetchConstantsSize = 32 * 6 * sizeof(uint32_t);
    uint8_t* fetch_constants = constant_buffer_pool_->Request(
        frame_current_, kFetchConstantsSize,
        D3D12_CONSTANT_BUFFER_DATA_PLACEMENT_ALIGNMENT, nullptr, nullptr,
        &cbuffer_binding_fetch_.address);
    if (fetch_constants == nullptr) {
      return false;
    }
    xe::smallcpy_const<kFetchConstantsSize>(
        fetch_constants, &regs[XE_GPU_REG_SHADER_CONSTANT_FETCH_00_0].u32);

    cbuffer_binding_fetch_.up_to_date = true;
    current_graphics_root_up_to_date_ &=
        ~(1u << root_parameter_fetch_constants);
  }

  //
  // Update descriptors.
  //

  if (!current_shared_memory_binding_is_uav_.has_value() ||
      current_shared_memory_binding_is_uav_.value() != shared_memory_is_uav) {
    current_shared_memory_binding_is_uav_ = shared_memory_is_uav;
    current_graphics_root_up_to_date_ &=
        ~(1u << root_parameter_shared_memory_and_bindful_edram);
  }

  // Get textures and samplers used by the vertex shader, check if the last used
  // samplers are compatible and update them.
  size_t texture_layout_uid_vertex =
      vertex_shader->GetTextureBindingLayoutUserUID();
  size_t sampler_layout_uid_vertex =
      vertex_shader->GetSamplerBindingLayoutUserUID();
  const std::vector<D3D12Shader::TextureBinding>& textures_vertex =
      vertex_shader->GetTextureBindingsAfterTranslation();
  const std::vector<D3D12Shader::SamplerBinding>& samplers_vertex =
      vertex_shader->GetSamplerBindingsAfterTranslation();
  size_t texture_count_vertex = textures_vertex.size();
  size_t sampler_count_vertex = samplers_vertex.size();
  if (sampler_count_vertex) {
    if (current_sampler_layout_uid_vertex_ != sampler_layout_uid_vertex) {
      current_sampler_layout_uid_vertex_ = sampler_layout_uid_vertex;
      cbuffer_binding_descriptor_indices_vertex_.up_to_date = false;
      bindful_samplers_written_vertex_ = false;
    }
    current_samplers_vertex_.resize(
        std::max(current_samplers_vertex_.size(), sampler_count_vertex));
    for (size_t i = 0; i < sampler_count_vertex; ++i) {
      if (i + 2 < sampler_count_vertex) {
        texture_cache_->PrefetchSamplerParameters(samplers_vertex[i + 2]);
      }
      D3D12TextureCache::SamplerParameters parameters =
          texture_cache_->GetSamplerParameters(samplers_vertex[i]);
      if (current_samplers_vertex_[i] != parameters) {
        cbuffer_binding_descriptor_indices_vertex_.up_to_date = false;
        bindful_samplers_written_vertex_ = false;
        current_samplers_vertex_[i] = parameters;
      }
    }
  }

  // Get textures and samplers used by the pixel shader, check if the last used
  // samplers are compatible and update them.
  size_t texture_layout_uid_pixel, sampler_layout_uid_pixel;
  const std::vector<D3D12Shader::TextureBinding>* textures_pixel;
  const std::vector<D3D12Shader::SamplerBinding>* samplers_pixel;
  size_t texture_count_pixel, sampler_count_pixel;
  if (pixel_shader != nullptr) {
    texture_layout_uid_pixel = pixel_shader->GetTextureBindingLayoutUserUID();
    sampler_layout_uid_pixel = pixel_shader->GetSamplerBindingLayoutUserUID();
    textures_pixel = &pixel_shader->GetTextureBindingsAfterTranslation();
    texture_count_pixel = textures_pixel->size();
    samplers_pixel = &pixel_shader->GetSamplerBindingsAfterTranslation();
    sampler_count_pixel = samplers_pixel->size();
    if (sampler_count_pixel) {
      if (current_sampler_layout_uid_pixel_ != sampler_layout_uid_pixel) {
        current_sampler_layout_uid_pixel_ = sampler_layout_uid_pixel;
        cbuffer_binding_descriptor_indices_pixel_.up_to_date = false;
        bindful_samplers_written_pixel_ = false;
      }
      current_samplers_pixel_.resize(std::max(current_samplers_pixel_.size(),
                                              size_t(sampler_count_pixel)));
      const auto samplers_pixel_derefed = samplers_pixel->data();

      for (uint32_t i = 0; i < sampler_count_pixel; ++i) {
        if (i + 2 < sampler_count_pixel) {
          texture_cache_->PrefetchSamplerParameters(
              samplers_pixel_derefed[i + 2]);
        }
        D3D12TextureCache::SamplerParameters parameters =
            texture_cache_->GetSamplerParameters(samplers_pixel_derefed[i]);
        if (current_samplers_pixel_[i] != parameters) {
          current_samplers_pixel_[i] = parameters;
          cbuffer_binding_descriptor_indices_pixel_.up_to_date = false;
          bindful_samplers_written_pixel_ = false;
        }
      }
    }
  } else {
    texture_layout_uid_pixel = PipelineCache::kLayoutUIDEmpty;
    sampler_layout_uid_pixel = PipelineCache::kLayoutUIDEmpty;
    textures_pixel = nullptr;
    texture_count_pixel = 0;
    samplers_pixel = nullptr;
    sampler_count_pixel = 0;
  }

  assert_true(sampler_count_vertex + sampler_count_pixel <= kSamplerHeapSize);

  if (bindless_resources_used_) {
    //
    // Bindless descriptors path.
    //

    // Check if need to write new descriptor indices.
    // Samplers have already been checked.
    if (texture_count_vertex &&
        cbuffer_binding_descriptor_indices_vertex_.up_to_date &&
        (current_texture_layout_uid_vertex_ != texture_layout_uid_vertex ||
         !texture_cache_->AreActiveTextureSRVKeysUpToDate(
             current_texture_srv_keys_vertex_.data(), textures_vertex.data(),
             texture_count_vertex))) {
      cbuffer_binding_descriptor_indices_vertex_.up_to_date = false;
    }
    if (texture_count_pixel &&
        cbuffer_binding_descriptor_indices_pixel_.up_to_date &&
        (current_texture_layout_uid_pixel_ != texture_layout_uid_pixel ||
         !texture_cache_->AreActiveTextureSRVKeysUpToDate(
             current_texture_srv_keys_pixel_.data(), textures_pixel->data(),
             texture_count_pixel))) {
      cbuffer_binding_descriptor_indices_pixel_.up_to_date = false;
    }

    // Get sampler descriptor indices, write new samplers, and handle sampler
    // heap overflow if it happens.
    if ((sampler_count_vertex &&
         !cbuffer_binding_descriptor_indices_vertex_.up_to_date) ||
        (sampler_count_pixel &&
         !cbuffer_binding_descriptor_indices_pixel_.up_to_date)) {
      for (uint32_t i = 0; i < 2; ++i) {
        if (i) {
          // Overflow happened - invalidate sampler bindings because their
          // descriptor indices can't be used anymore (and even if heap creation
          // fails, because current_sampler_bindless_indices_#_ are in an
          // undefined state now) and switch to a new sampler heap.
          cbuffer_binding_descriptor_indices_vertex_.up_to_date = false;
          cbuffer_binding_descriptor_indices_pixel_.up_to_date = false;
          ID3D12DescriptorHeap* sampler_heap_new;
          if (!sampler_bindless_heaps_overflowed_.empty() &&
              sampler_bindless_heaps_overflowed_.front().second <=
                  submission_completed_) {
            sampler_heap_new = sampler_bindless_heaps_overflowed_.front().first;
            sampler_bindless_heaps_overflowed_.pop_front();
          } else {
            D3D12_DESCRIPTOR_HEAP_DESC sampler_heap_new_desc;
            sampler_heap_new_desc.Type = D3D12_DESCRIPTOR_HEAP_TYPE_SAMPLER;
            sampler_heap_new_desc.NumDescriptors = kSamplerHeapSize;
            sampler_heap_new_desc.Flags =
                D3D12_DESCRIPTOR_HEAP_FLAG_SHADER_VISIBLE;
            sampler_heap_new_desc.NodeMask = 0;
            if (FAILED(device->CreateDescriptorHeap(
                    &sampler_heap_new_desc, IID_PPV_ARGS(&sampler_heap_new)))) {
              XELOGE(
                  "Failed to create a new bindless sampler descriptor heap "
                  "after an overflow of the previous one");
              return false;
            }
          }
          // Only change the heap if a new heap was created successfully, not to
          // leave the values in an undefined state in case CreateDescriptorHeap
          // has failed.
          sampler_bindless_heaps_overflowed_.push_back(std::make_pair(
              sampler_bindless_heap_current_, submission_current_));
          sampler_bindless_heap_current_ = sampler_heap_new;
          sampler_bindless_heap_cpu_start_ =
              sampler_bindless_heap_current_
                  ->GetCPUDescriptorHandleForHeapStart();
          sampler_bindless_heap_gpu_start_ =
              sampler_bindless_heap_current_
                  ->GetGPUDescriptorHandleForHeapStart();
          sampler_bindless_heap_allocated_ = 0;
          // The only thing the heap is used for now is texture cache samplers -
          // invalidate all of them.
          texture_cache_bindless_sampler_map_.clear();
          deferred_command_list_.SetDescriptorHeaps(
              view_bindless_heap_, sampler_bindless_heap_current_);
          current_graphics_root_up_to_date_ &=
              ~(1u << kRootParameter_Bindless_SamplerHeap);
        }
        bool samplers_overflowed = false;
        if (sampler_count_vertex &&
            !cbuffer_binding_descriptor_indices_vertex_.up_to_date) {
          current_sampler_bindless_indices_vertex_.resize(
              std::max(current_sampler_bindless_indices_vertex_.size(),
                       size_t(sampler_count_vertex)));
          for (uint32_t j = 0; j < sampler_count_vertex; ++j) {
            D3D12TextureCache::SamplerParameters sampler_parameters =
                current_samplers_vertex_[j];
            uint32_t sampler_index;
            auto it = texture_cache_bindless_sampler_map_.find(
                sampler_parameters.value);
            if (it != texture_cache_bindless_sampler_map_.end()) {
              sampler_index = it->second;
            } else {
              if (sampler_bindless_heap_allocated_ >= kSamplerHeapSize) {
                samplers_overflowed = true;
                break;
              }
              sampler_index = sampler_bindless_heap_allocated_++;
              texture_cache_->WriteSampler(
                  sampler_parameters,
                  provider.OffsetSamplerDescriptor(
                      sampler_bindless_heap_cpu_start_, sampler_index));
              texture_cache_bindless_sampler_map_.emplace(
                  sampler_parameters.value, sampler_index);
            }
            current_sampler_bindless_indices_vertex_[j] = sampler_index;
          }
        }
        if (samplers_overflowed) {
          continue;
        }
        if (sampler_count_pixel &&
            !cbuffer_binding_descriptor_indices_pixel_.up_to_date) {
          current_sampler_bindless_indices_pixel_.resize(
              std::max(current_sampler_bindless_indices_pixel_.size(),
                       size_t(sampler_count_pixel)));
          for (uint32_t j = 0; j < sampler_count_pixel; ++j) {
            D3D12TextureCache::SamplerParameters sampler_parameters =
                current_samplers_pixel_[j];
            uint32_t sampler_index;
            auto it = texture_cache_bindless_sampler_map_.find(
                sampler_parameters.value);
            if (it != texture_cache_bindless_sampler_map_.end()) {
              sampler_index = it->second;
            } else {
              if (sampler_bindless_heap_allocated_ >= kSamplerHeapSize) {
                samplers_overflowed = true;
                break;
              }
              sampler_index = sampler_bindless_heap_allocated_++;
              texture_cache_->WriteSampler(
                  sampler_parameters,
                  provider.OffsetSamplerDescriptor(
                      sampler_bindless_heap_cpu_start_, sampler_index));
              texture_cache_bindless_sampler_map_.emplace(
                  sampler_parameters.value, sampler_index);
            }
            current_sampler_bindless_indices_pixel_[j] = sampler_index;
          }
        }
        if (!samplers_overflowed) {
          break;
        }
      }
    }

    if (!cbuffer_binding_descriptor_indices_vertex_.up_to_date) {
      uint32_t* descriptor_indices =
          reinterpret_cast<uint32_t*>(constant_buffer_pool_->Request(
              frame_current_,
              std::max(texture_count_vertex + sampler_count_vertex, size_t(1)) *
                  sizeof(uint32_t),
              D3D12_CONSTANT_BUFFER_DATA_PLACEMENT_ALIGNMENT, nullptr, nullptr,
              &cbuffer_binding_descriptor_indices_vertex_.address));
      if (!descriptor_indices) {
        return false;
      }
      for (size_t i = 0; i < texture_count_vertex; ++i) {
        if (i + 8 < texture_count_vertex) {
          texture_cache_->PrefetchTextureBinding<swcache::PrefetchTag::Level2>(
              textures_vertex[i + 8].fetch_constant);
        }
        const D3D12Shader::TextureBinding& texture = textures_vertex[i];
        descriptor_indices[texture.bindless_descriptor_index] =
            texture_cache_->GetActiveTextureBindlessSRVIndex(texture) -
            uint32_t(SystemBindlessView::kUnboundedSRVsStart);
      }
      current_texture_layout_uid_vertex_ = texture_layout_uid_vertex;
      if (texture_count_vertex) {
        current_texture_srv_keys_vertex_.resize(
            std::max(current_texture_srv_keys_vertex_.size(),
                     size_t(texture_count_vertex)));
        texture_cache_->WriteActiveTextureSRVKeys(
            current_texture_srv_keys_vertex_.data(), textures_vertex.data(),
            texture_count_vertex);
      }
      // Current samplers have already been updated.
      for (size_t i = 0; i < sampler_count_vertex; ++i) {
        descriptor_indices[samplers_vertex[i].bindless_descriptor_index] =
            current_sampler_bindless_indices_vertex_[i];
      }
      cbuffer_binding_descriptor_indices_vertex_.up_to_date = true;
      current_graphics_root_up_to_date_ &=
          ~(1u << kRootParameter_Bindless_DescriptorIndicesVertex);
    }

    if (!cbuffer_binding_descriptor_indices_pixel_.up_to_date) {
      uint32_t* descriptor_indices =
          reinterpret_cast<uint32_t*>(constant_buffer_pool_->Request(
              frame_current_,
              std::max(texture_count_pixel + sampler_count_pixel, size_t(1)) *
                  sizeof(uint32_t),
              D3D12_CONSTANT_BUFFER_DATA_PLACEMENT_ALIGNMENT, nullptr, nullptr,
              &cbuffer_binding_descriptor_indices_pixel_.address));
      if (!descriptor_indices) {
        return false;
      }
      for (size_t i = 0; i < texture_count_pixel; ++i) {
        const D3D12Shader::TextureBinding& texture = (*textures_pixel)[i];
        descriptor_indices[texture.bindless_descriptor_index] =
            texture_cache_->GetActiveTextureBindlessSRVIndex(texture) -
            uint32_t(SystemBindlessView::kUnboundedSRVsStart);
      }
      current_texture_layout_uid_pixel_ = texture_layout_uid_pixel;
      if (texture_count_pixel) {
        current_texture_srv_keys_pixel_.resize(
            std::max(current_texture_srv_keys_pixel_.size(),
                     size_t(texture_count_pixel)));
        texture_cache_->WriteActiveTextureSRVKeys(
            current_texture_srv_keys_pixel_.data(), textures_pixel->data(),
            texture_count_pixel);
      }
      // Current samplers have already been updated.
      for (size_t i = 0; i < sampler_count_pixel; ++i) {
        descriptor_indices[(*samplers_pixel)[i].bindless_descriptor_index] =
            current_sampler_bindless_indices_pixel_[i];
      }
      cbuffer_binding_descriptor_indices_pixel_.up_to_date = true;
      current_graphics_root_up_to_date_ &=
          ~(1u << kRootParameter_Bindless_DescriptorIndicesPixel);
    }
  } else {
<<<<<<< HEAD
    bool retflag;
    bool retval = UpdateBindings_BindfulPath(
        texture_layout_uid_vertex, textures_vertex, texture_layout_uid_pixel,
        textures_pixel, sampler_count_vertex, sampler_count_pixel, retflag);
    if (retflag) return retval;
=======
    //
    // Bindful descriptors path.
    //

    // See what descriptors need to be updated.
    // Samplers have already been checked.
    bool write_textures_vertex =
        texture_count_vertex &&
        (!bindful_textures_written_vertex_ ||
         current_texture_layout_uid_vertex_ != texture_layout_uid_vertex ||
         !texture_cache_->AreActiveTextureSRVKeysUpToDate(
             current_texture_srv_keys_vertex_.data(), textures_vertex.data(),
             texture_count_vertex));
    bool write_textures_pixel =
        texture_count_pixel &&
        (!bindful_textures_written_pixel_ ||
         current_texture_layout_uid_pixel_ != texture_layout_uid_pixel ||
         !texture_cache_->AreActiveTextureSRVKeysUpToDate(
             current_texture_srv_keys_pixel_.data(), textures_pixel->data(),
             texture_count_pixel));
    bool write_samplers_vertex =
        sampler_count_vertex && !bindful_samplers_written_vertex_;
    bool write_samplers_pixel =
        sampler_count_pixel && !bindful_samplers_written_pixel_;
    bool edram_rov_used = render_target_cache_->GetPath() ==
                          RenderTargetCache::Path::kPixelShaderInterlock;

    // Allocate the descriptors.
    size_t view_count_partial_update = 0;
    if (write_textures_vertex) {
      view_count_partial_update += texture_count_vertex;
    }
    if (write_textures_pixel) {
      view_count_partial_update += texture_count_pixel;
    }
    // Shared memory SRV and null UAV + null SRV and shared memory UAV +
    // textures.
    size_t view_count_full_update =
        4 + texture_count_vertex + texture_count_pixel;
    if (edram_rov_used) {
      // + EDRAM UAV in two tables (with the shared memory SRV and with the
      // shared memory UAV).
      view_count_full_update += 2;
    }
    D3D12_CPU_DESCRIPTOR_HANDLE view_cpu_handle;
    D3D12_GPU_DESCRIPTOR_HANDLE view_gpu_handle;
    uint32_t descriptor_size_view = provider.GetViewDescriptorSize();
    uint64_t view_heap_index = RequestViewBindfulDescriptors(
        draw_view_bindful_heap_index_, uint32_t(view_count_partial_update),
        uint32_t(view_count_full_update), view_cpu_handle, view_gpu_handle);
    if (view_heap_index ==
        ui::d3d12::D3D12DescriptorHeapPool::kHeapIndexInvalid) {
      XELOGE("Failed to allocate view descriptors");
      return false;
    }
    size_t sampler_count_partial_update = 0;
    if (write_samplers_vertex) {
      sampler_count_partial_update += sampler_count_vertex;
    }
    if (write_samplers_pixel) {
      sampler_count_partial_update += sampler_count_pixel;
    }
    D3D12_CPU_DESCRIPTOR_HANDLE sampler_cpu_handle = {};
    D3D12_GPU_DESCRIPTOR_HANDLE sampler_gpu_handle = {};
    uint32_t descriptor_size_sampler = provider.GetSamplerDescriptorSize();
    uint64_t sampler_heap_index =
        ui::d3d12::D3D12DescriptorHeapPool::kHeapIndexInvalid;
    if (sampler_count_vertex != 0 || sampler_count_pixel != 0) {
      sampler_heap_index = RequestSamplerBindfulDescriptors(
          draw_sampler_bindful_heap_index_,
          uint32_t(sampler_count_partial_update),
          uint32_t(sampler_count_vertex + sampler_count_pixel),
          sampler_cpu_handle, sampler_gpu_handle);
      if (sampler_heap_index ==
          ui::d3d12::D3D12DescriptorHeapPool::kHeapIndexInvalid) {
        XELOGE("Failed to allocate sampler descriptors");
        return false;
      }
    }
    if (draw_view_bindful_heap_index_ != view_heap_index) {
      // Need to update all view descriptors.
      write_textures_vertex = texture_count_vertex != 0;
      write_textures_pixel = texture_count_pixel != 0;
      bindful_textures_written_vertex_ = false;
      bindful_textures_written_pixel_ = false;
      // If updating fully, write the shared memory SRV and UAV descriptors and,
      // if needed, the EDRAM descriptor.
      // SRV + null UAV + EDRAM.
      gpu_handle_shared_memory_srv_and_edram_ = view_gpu_handle;
      shared_memory_->WriteRawSRVDescriptor(view_cpu_handle);
      view_cpu_handle.ptr += descriptor_size_view;
      view_gpu_handle.ptr += descriptor_size_view;
      ui::d3d12::util::CreateBufferRawUAV(device, view_cpu_handle, nullptr, 0);
      view_cpu_handle.ptr += descriptor_size_view;
      view_gpu_handle.ptr += descriptor_size_view;
      if (edram_rov_used) {
        render_target_cache_->WriteEdramUintPow2UAVDescriptor(view_cpu_handle,
                                                              2);
        view_cpu_handle.ptr += descriptor_size_view;
        view_gpu_handle.ptr += descriptor_size_view;
      }
      // Null SRV + UAV + EDRAM.
      gpu_handle_shared_memory_uav_and_edram_ = view_gpu_handle;
      ui::d3d12::util::CreateBufferRawSRV(device, view_cpu_handle, nullptr, 0);
      view_cpu_handle.ptr += descriptor_size_view;
      view_gpu_handle.ptr += descriptor_size_view;
      shared_memory_->WriteRawUAVDescriptor(view_cpu_handle);
      view_cpu_handle.ptr += descriptor_size_view;
      view_gpu_handle.ptr += descriptor_size_view;
      if (edram_rov_used) {
        render_target_cache_->WriteEdramUintPow2UAVDescriptor(view_cpu_handle,
                                                              2);
        view_cpu_handle.ptr += descriptor_size_view;
        view_gpu_handle.ptr += descriptor_size_view;
      }
      current_graphics_root_up_to_date_ &=
          ~(1u << kRootParameter_Bindful_SharedMemoryAndEdram);
    }
    if (sampler_heap_index !=
            ui::d3d12::D3D12DescriptorHeapPool::kHeapIndexInvalid &&
        draw_sampler_bindful_heap_index_ != sampler_heap_index) {
      write_samplers_vertex = sampler_count_vertex != 0;
      write_samplers_pixel = sampler_count_pixel != 0;
      bindful_samplers_written_vertex_ = false;
      bindful_samplers_written_pixel_ = false;
    }

    // Write the descriptors.
    if (write_textures_vertex) {
      assert_true(current_graphics_root_bindful_extras_.textures_vertex !=
                  RootBindfulExtraParameterIndices::kUnavailable);
      gpu_handle_textures_vertex_ = view_gpu_handle;
      for (size_t i = 0; i < texture_count_vertex; ++i) {
        texture_cache_->WriteActiveTextureBindfulSRV(textures_vertex[i],
                                                     view_cpu_handle);
        view_cpu_handle.ptr += descriptor_size_view;
        view_gpu_handle.ptr += descriptor_size_view;
      }
      current_texture_layout_uid_vertex_ = texture_layout_uid_vertex;
      current_texture_srv_keys_vertex_.resize(
          std::max(current_texture_srv_keys_vertex_.size(),
                   size_t(texture_count_vertex)));
      texture_cache_->WriteActiveTextureSRVKeys(
          current_texture_srv_keys_vertex_.data(), textures_vertex.data(),
          texture_count_vertex);
      bindful_textures_written_vertex_ = true;
      current_graphics_root_up_to_date_ &=
          ~(1u << current_graphics_root_bindful_extras_.textures_vertex);
    }
    if (write_textures_pixel) {
      assert_true(current_graphics_root_bindful_extras_.textures_pixel !=
                  RootBindfulExtraParameterIndices::kUnavailable);
      gpu_handle_textures_pixel_ = view_gpu_handle;
      for (size_t i = 0; i < texture_count_pixel; ++i) {
        texture_cache_->WriteActiveTextureBindfulSRV((*textures_pixel)[i],
                                                     view_cpu_handle);
        view_cpu_handle.ptr += descriptor_size_view;
        view_gpu_handle.ptr += descriptor_size_view;
      }
      current_texture_layout_uid_pixel_ = texture_layout_uid_pixel;
      current_texture_srv_keys_pixel_.resize(std::max(
          current_texture_srv_keys_pixel_.size(), size_t(texture_count_pixel)));
      texture_cache_->WriteActiveTextureSRVKeys(
          current_texture_srv_keys_pixel_.data(), textures_pixel->data(),
          texture_count_pixel);
      bindful_textures_written_pixel_ = true;
      current_graphics_root_up_to_date_ &=
          ~(1u << current_graphics_root_bindful_extras_.textures_pixel);
    }
    if (write_samplers_vertex) {
      assert_true(current_graphics_root_bindful_extras_.samplers_vertex !=
                  RootBindfulExtraParameterIndices::kUnavailable);
      gpu_handle_samplers_vertex_ = sampler_gpu_handle;
      for (size_t i = 0; i < sampler_count_vertex; ++i) {
        texture_cache_->WriteSampler(current_samplers_vertex_[i],
                                     sampler_cpu_handle);
        sampler_cpu_handle.ptr += descriptor_size_sampler;
        sampler_gpu_handle.ptr += descriptor_size_sampler;
      }
      // Current samplers have already been updated.
      bindful_samplers_written_vertex_ = true;
      current_graphics_root_up_to_date_ &=
          ~(1u << current_graphics_root_bindful_extras_.samplers_vertex);
    }
    if (write_samplers_pixel) {
      assert_true(current_graphics_root_bindful_extras_.samplers_pixel !=
                  RootBindfulExtraParameterIndices::kUnavailable);
      gpu_handle_samplers_pixel_ = sampler_gpu_handle;
      for (size_t i = 0; i < sampler_count_pixel; ++i) {
        texture_cache_->WriteSampler(current_samplers_pixel_[i],
                                     sampler_cpu_handle);
        sampler_cpu_handle.ptr += descriptor_size_sampler;
        sampler_gpu_handle.ptr += descriptor_size_sampler;
      }
      // Current samplers have already been updated.
      bindful_samplers_written_pixel_ = true;
      current_graphics_root_up_to_date_ &=
          ~(1u << current_graphics_root_bindful_extras_.samplers_pixel);
    }

    // Wrote new descriptors on the current page.
    draw_view_bindful_heap_index_ = view_heap_index;
    if (sampler_heap_index !=
        ui::d3d12::D3D12DescriptorHeapPool::kHeapIndexInvalid) {
      draw_sampler_bindful_heap_index_ = sampler_heap_index;
    }
>>>>>>> e55cb737
  }

  // Update the root parameters.
  if (!(current_graphics_root_up_to_date_ &
        (1u << root_parameter_fetch_constants))) {
    deferred_command_list_.D3DSetGraphicsRootConstantBufferView(
        root_parameter_fetch_constants, cbuffer_binding_fetch_.address);
    current_graphics_root_up_to_date_ |= 1u << root_parameter_fetch_constants;
  }
  if (!(current_graphics_root_up_to_date_ &
        (1u << root_parameter_float_constants_vertex))) {
    deferred_command_list_.D3DSetGraphicsRootConstantBufferView(
        root_parameter_float_constants_vertex,
        cbuffer_binding_float_vertex_.address);
    current_graphics_root_up_to_date_ |=
        1u << root_parameter_float_constants_vertex;
  }
  if (!(current_graphics_root_up_to_date_ &
        (1u << root_parameter_float_constants_pixel))) {
    deferred_command_list_.D3DSetGraphicsRootConstantBufferView(
        root_parameter_float_constants_pixel,
        cbuffer_binding_float_pixel_.address);
    current_graphics_root_up_to_date_ |=
        1u << root_parameter_float_constants_pixel;
  }
  if (!(current_graphics_root_up_to_date_ &
        (1u << root_parameter_system_constants))) {
    deferred_command_list_.D3DSetGraphicsRootConstantBufferView(
        root_parameter_system_constants, cbuffer_binding_system_.address);
    current_graphics_root_up_to_date_ |= 1u << root_parameter_system_constants;
  }
  if (!(current_graphics_root_up_to_date_ &
        (1u << root_parameter_bool_loop_constants))) {
    deferred_command_list_.D3DSetGraphicsRootConstantBufferView(
        root_parameter_bool_loop_constants, cbuffer_binding_bool_loop_.address);
    current_graphics_root_up_to_date_ |= 1u
                                         << root_parameter_bool_loop_constants;
  }
  if (!(current_graphics_root_up_to_date_ &
        (1u << root_parameter_shared_memory_and_bindful_edram))) {
    assert_true(current_shared_memory_binding_is_uav_.has_value());
    D3D12_GPU_DESCRIPTOR_HANDLE gpu_handle_shared_memory_and_bindful_edram;
    if (bindless_resources_used_) {
      gpu_handle_shared_memory_and_bindful_edram =
          provider.OffsetViewDescriptor(
              view_bindless_heap_gpu_start_,
              uint32_t(current_shared_memory_binding_is_uav_.value()
                           ? SystemBindlessView ::
                                 kNullRawSRVAndSharedMemoryRawUAVStart
                           : SystemBindlessView ::
                                 kSharedMemoryRawSRVAndNullRawUAVStart));
    } else {
      gpu_handle_shared_memory_and_bindful_edram =
          current_shared_memory_binding_is_uav_.value()
              ? gpu_handle_shared_memory_uav_and_edram_
              : gpu_handle_shared_memory_srv_and_edram_;
    }
    deferred_command_list_.D3DSetGraphicsRootDescriptorTable(
        root_parameter_shared_memory_and_bindful_edram,
        gpu_handle_shared_memory_and_bindful_edram);
    current_graphics_root_up_to_date_ |=
        1u << root_parameter_shared_memory_and_bindful_edram;
  }
  if (bindless_resources_used_) {
    if (!(current_graphics_root_up_to_date_ &
          (1u << kRootParameter_Bindless_DescriptorIndicesPixel))) {
      deferred_command_list_.D3DSetGraphicsRootConstantBufferView(
          kRootParameter_Bindless_DescriptorIndicesPixel,
          cbuffer_binding_descriptor_indices_pixel_.address);
      current_graphics_root_up_to_date_ |=
          1u << kRootParameter_Bindless_DescriptorIndicesPixel;
    }
    if (!(current_graphics_root_up_to_date_ &
          (1u << kRootParameter_Bindless_DescriptorIndicesVertex))) {
      deferred_command_list_.D3DSetGraphicsRootConstantBufferView(
          kRootParameter_Bindless_DescriptorIndicesVertex,
          cbuffer_binding_descriptor_indices_vertex_.address);
      current_graphics_root_up_to_date_ |=
          1u << kRootParameter_Bindless_DescriptorIndicesVertex;
    }
    if (!(current_graphics_root_up_to_date_ &
          (1u << kRootParameter_Bindless_SamplerHeap))) {
      deferred_command_list_.D3DSetGraphicsRootDescriptorTable(
          kRootParameter_Bindless_SamplerHeap,
          sampler_bindless_heap_gpu_start_);
      current_graphics_root_up_to_date_ |=
          1u << kRootParameter_Bindless_SamplerHeap;
    }
    if (!(current_graphics_root_up_to_date_ &
          (1u << kRootParameter_Bindless_ViewHeap))) {
      deferred_command_list_.D3DSetGraphicsRootDescriptorTable(
          kRootParameter_Bindless_ViewHeap, view_bindless_heap_gpu_start_);
      current_graphics_root_up_to_date_ |= 1u
                                           << kRootParameter_Bindless_ViewHeap;
    }
  } else {
<<<<<<< HEAD
    UpdateBindings_UpdateRootBindful();
  }

  return true;
}
XE_COLD
XE_NOINLINE
void D3D12CommandProcessor::UpdateBindings_UpdateRootBindful() {
  if (!(current_graphics_root_up_to_date_ &
        (1u << kRootParameter_Bindful_SharedMemoryAndEdram))) {
    deferred_command_list_.D3DSetGraphicsRootDescriptorTable(
        kRootParameter_Bindful_SharedMemoryAndEdram,
        gpu_handle_shared_memory_and_edram_);
    current_graphics_root_up_to_date_ |=
        1u << kRootParameter_Bindful_SharedMemoryAndEdram;
  }
  uint32_t extra_index;
  extra_index = current_graphics_root_bindful_extras_.textures_pixel;
  if (extra_index != RootBindfulExtraParameterIndices::kUnavailable &&
      !(current_graphics_root_up_to_date_ & (1u << extra_index))) {
    deferred_command_list_.D3DSetGraphicsRootDescriptorTable(
        extra_index, gpu_handle_textures_pixel_);
    current_graphics_root_up_to_date_ |= 1u << extra_index;
  }
  extra_index = current_graphics_root_bindful_extras_.samplers_pixel;
  if (extra_index != RootBindfulExtraParameterIndices::kUnavailable &&
      !(current_graphics_root_up_to_date_ & (1u << extra_index))) {
    deferred_command_list_.D3DSetGraphicsRootDescriptorTable(
        extra_index, gpu_handle_samplers_pixel_);
    current_graphics_root_up_to_date_ |= 1u << extra_index;
  }
  extra_index = current_graphics_root_bindful_extras_.textures_vertex;
  if (extra_index != RootBindfulExtraParameterIndices::kUnavailable &&
      !(current_graphics_root_up_to_date_ & (1u << extra_index))) {
    deferred_command_list_.D3DSetGraphicsRootDescriptorTable(
        extra_index, gpu_handle_textures_vertex_);
    current_graphics_root_up_to_date_ |= 1u << extra_index;
  }
  extra_index = current_graphics_root_bindful_extras_.samplers_vertex;
  if (extra_index != RootBindfulExtraParameterIndices::kUnavailable &&
      !(current_graphics_root_up_to_date_ & (1u << extra_index))) {
    deferred_command_list_.D3DSetGraphicsRootDescriptorTable(
        extra_index, gpu_handle_samplers_vertex_);
    current_graphics_root_up_to_date_ |= 1u << extra_index;
  }
}
XE_NOINLINE
XE_COLD
bool D3D12CommandProcessor::UpdateBindings_BindfulPath(
    const size_t texture_layout_uid_vertex,
    const std::vector<xe::gpu::DxbcShader::TextureBinding>& textures_vertex,
    const size_t texture_layout_uid_pixel,
    const std::vector<xe::gpu::DxbcShader::TextureBinding>* textures_pixel,
    const size_t sampler_count_vertex, const size_t sampler_count_pixel,
    bool& retflag) {
  retflag = true;
  auto& provider = this->GetD3D12Provider();
  size_t texture_count_pixel = textures_pixel ? textures_pixel->size() : 0;
  size_t texture_count_vertex = textures_vertex.size();
  //
  // Bindful descriptors path.
  //

  // See what descriptors need to be updated.
  // Samplers have already been checked.
  bool write_textures_vertex =
      texture_count_vertex &&
      (!bindful_textures_written_vertex_ ||
       current_texture_layout_uid_vertex_ != texture_layout_uid_vertex ||
       !texture_cache_->AreActiveTextureSRVKeysUpToDate(
           current_texture_srv_keys_vertex_.data(), textures_vertex.data(),
           texture_count_vertex));
  bool write_textures_pixel =
      texture_count_pixel &&
      (!bindful_textures_written_pixel_ ||
       current_texture_layout_uid_pixel_ != texture_layout_uid_pixel ||
       !texture_cache_->AreActiveTextureSRVKeysUpToDate(
           current_texture_srv_keys_pixel_.data(), textures_pixel->data(),
           texture_count_pixel));
  bool write_samplers_vertex =
      sampler_count_vertex && !bindful_samplers_written_vertex_;
  bool write_samplers_pixel =
      sampler_count_pixel && !bindful_samplers_written_pixel_;
  bool edram_rov_used = render_target_cache_->GetPath() ==
                        RenderTargetCache::Path::kPixelShaderInterlock;

  // Allocate the descriptors.
  size_t view_count_partial_update = 0;
  if (write_textures_vertex) {
    view_count_partial_update += texture_count_vertex;
  }
  if (write_textures_pixel) {
    view_count_partial_update += texture_count_pixel;
  }
  // All the constants + shared memory SRV and UAV + textures.
  size_t view_count_full_update =
      2 + texture_count_vertex + texture_count_pixel;
  if (edram_rov_used) {
    // + EDRAM UAV.
    ++view_count_full_update;
  }
  D3D12_CPU_DESCRIPTOR_HANDLE view_cpu_handle;
  D3D12_GPU_DESCRIPTOR_HANDLE view_gpu_handle;
  uint32_t descriptor_size_view = provider.GetViewDescriptorSize();
  uint64_t view_heap_index = RequestViewBindfulDescriptors(
      draw_view_bindful_heap_index_, uint32_t(view_count_partial_update),
      uint32_t(view_count_full_update), view_cpu_handle, view_gpu_handle);
  if (view_heap_index ==
      ui::d3d12::D3D12DescriptorHeapPool::kHeapIndexInvalid) {
    XELOGE("Failed to allocate view descriptors");
    return false;
  }
  size_t sampler_count_partial_update = 0;
  if (write_samplers_vertex) {
    sampler_count_partial_update += sampler_count_vertex;
  }
  if (write_samplers_pixel) {
    sampler_count_partial_update += sampler_count_pixel;
  }
  D3D12_CPU_DESCRIPTOR_HANDLE sampler_cpu_handle = {};
  D3D12_GPU_DESCRIPTOR_HANDLE sampler_gpu_handle = {};
  uint32_t descriptor_size_sampler = provider.GetSamplerDescriptorSize();
  uint64_t sampler_heap_index =
      ui::d3d12::D3D12DescriptorHeapPool::kHeapIndexInvalid;
  if (sampler_count_vertex != 0 || sampler_count_pixel != 0) {
    sampler_heap_index = RequestSamplerBindfulDescriptors(
        draw_sampler_bindful_heap_index_,
        uint32_t(sampler_count_partial_update),
        uint32_t(sampler_count_vertex + sampler_count_pixel),
        sampler_cpu_handle, sampler_gpu_handle);
    if (sampler_heap_index ==
        ui::d3d12::D3D12DescriptorHeapPool::kHeapIndexInvalid) {
      XELOGE("Failed to allocate sampler descriptors");
      return false;
    }
  }
  if (draw_view_bindful_heap_index_ != view_heap_index) {
    // Need to update all view descriptors.
    write_textures_vertex = texture_count_vertex != 0;
    write_textures_pixel = texture_count_pixel != 0;
    bindful_textures_written_vertex_ = false;
    bindful_textures_written_pixel_ = false;
    // If updating fully, write the shared memory SRV and UAV descriptors and,
    // if needed, the EDRAM descriptor.
    gpu_handle_shared_memory_and_edram_ = view_gpu_handle;
    shared_memory_->WriteRawSRVDescriptor(view_cpu_handle);
    view_cpu_handle.ptr += descriptor_size_view;
    view_gpu_handle.ptr += descriptor_size_view;
    shared_memory_->WriteRawUAVDescriptor(view_cpu_handle);
    view_cpu_handle.ptr += descriptor_size_view;
    view_gpu_handle.ptr += descriptor_size_view;
    if (edram_rov_used) {
      render_target_cache_->WriteEdramUintPow2UAVDescriptor(view_cpu_handle, 2);
      view_cpu_handle.ptr += descriptor_size_view;
      view_gpu_handle.ptr += descriptor_size_view;
=======
    uint32_t extra_index;
    extra_index = current_graphics_root_bindful_extras_.textures_pixel;
    if (extra_index != RootBindfulExtraParameterIndices::kUnavailable &&
        !(current_graphics_root_up_to_date_ & (1u << extra_index))) {
      deferred_command_list_.D3DSetGraphicsRootDescriptorTable(
          extra_index, gpu_handle_textures_pixel_);
      current_graphics_root_up_to_date_ |= 1u << extra_index;
>>>>>>> e55cb737
    }
    current_graphics_root_up_to_date_ &=
        ~(1u << kRootParameter_Bindful_SharedMemoryAndEdram);
  }
  if (sampler_heap_index !=
          ui::d3d12::D3D12DescriptorHeapPool::kHeapIndexInvalid &&
      draw_sampler_bindful_heap_index_ != sampler_heap_index) {
    write_samplers_vertex = sampler_count_vertex != 0;
    write_samplers_pixel = sampler_count_pixel != 0;
    bindful_samplers_written_vertex_ = false;
    bindful_samplers_written_pixel_ = false;
  }

  // Write the descriptors.
  if (write_textures_vertex) {
    assert_true(current_graphics_root_bindful_extras_.textures_vertex !=
                RootBindfulExtraParameterIndices::kUnavailable);
    gpu_handle_textures_vertex_ = view_gpu_handle;
    for (size_t i = 0; i < texture_count_vertex; ++i) {
      texture_cache_->WriteActiveTextureBindfulSRV(textures_vertex[i],
                                                   view_cpu_handle);
      view_cpu_handle.ptr += descriptor_size_view;
      view_gpu_handle.ptr += descriptor_size_view;
    }
    current_texture_layout_uid_vertex_ = texture_layout_uid_vertex;
    current_texture_srv_keys_vertex_.resize(std::max(
        current_texture_srv_keys_vertex_.size(), size_t(texture_count_vertex)));
    texture_cache_->WriteActiveTextureSRVKeys(
        current_texture_srv_keys_vertex_.data(), textures_vertex.data(),
        texture_count_vertex);
    bindful_textures_written_vertex_ = true;
    current_graphics_root_up_to_date_ &=
        ~(1u << current_graphics_root_bindful_extras_.textures_vertex);
  }
  if (write_textures_pixel) {
    assert_true(current_graphics_root_bindful_extras_.textures_pixel !=
                RootBindfulExtraParameterIndices::kUnavailable);
    gpu_handle_textures_pixel_ = view_gpu_handle;
    for (size_t i = 0; i < texture_count_pixel; ++i) {
      texture_cache_->WriteActiveTextureBindfulSRV((*textures_pixel)[i],
                                                   view_cpu_handle);
      view_cpu_handle.ptr += descriptor_size_view;
      view_gpu_handle.ptr += descriptor_size_view;
    }
    current_texture_layout_uid_pixel_ = texture_layout_uid_pixel;
    current_texture_srv_keys_pixel_.resize(std::max(
        current_texture_srv_keys_pixel_.size(), size_t(texture_count_pixel)));
    texture_cache_->WriteActiveTextureSRVKeys(
        current_texture_srv_keys_pixel_.data(), textures_pixel->data(),
        texture_count_pixel);
    bindful_textures_written_pixel_ = true;
    current_graphics_root_up_to_date_ &=
        ~(1u << current_graphics_root_bindful_extras_.textures_pixel);
  }
  if (write_samplers_vertex) {
    assert_true(current_graphics_root_bindful_extras_.samplers_vertex !=
                RootBindfulExtraParameterIndices::kUnavailable);
    gpu_handle_samplers_vertex_ = sampler_gpu_handle;
    for (size_t i = 0; i < sampler_count_vertex; ++i) {
      texture_cache_->WriteSampler(current_samplers_vertex_[i],
                                   sampler_cpu_handle);
      sampler_cpu_handle.ptr += descriptor_size_sampler;
      sampler_gpu_handle.ptr += descriptor_size_sampler;
    }
    // Current samplers have already been updated.
    bindful_samplers_written_vertex_ = true;
    current_graphics_root_up_to_date_ &=
        ~(1u << current_graphics_root_bindful_extras_.samplers_vertex);
  }
  if (write_samplers_pixel) {
    assert_true(current_graphics_root_bindful_extras_.samplers_pixel !=
                RootBindfulExtraParameterIndices::kUnavailable);
    gpu_handle_samplers_pixel_ = sampler_gpu_handle;
    for (size_t i = 0; i < sampler_count_pixel; ++i) {
      texture_cache_->WriteSampler(current_samplers_pixel_[i],
                                   sampler_cpu_handle);
      sampler_cpu_handle.ptr += descriptor_size_sampler;
      sampler_gpu_handle.ptr += descriptor_size_sampler;
    }
    // Current samplers have already been updated.
    bindful_samplers_written_pixel_ = true;
    current_graphics_root_up_to_date_ &=
        ~(1u << current_graphics_root_bindful_extras_.samplers_pixel);
  }

  // Wrote new descriptors on the current page.
  draw_view_bindful_heap_index_ = view_heap_index;
  if (sampler_heap_index !=
      ui::d3d12::D3D12DescriptorHeapPool::kHeapIndexInvalid) {
    draw_sampler_bindful_heap_index_ = sampler_heap_index;
  }
  retflag = false;
  return {};
}

uint32_t D3D12CommandProcessor::GetSupportedMemExportFormatSize(
    xenos::ColorFormat format) {
  switch (format) {
    case xenos::ColorFormat::k_8_8_8_8:
    case xenos::ColorFormat::k_2_10_10_10:
    // TODO(Triang3l): Investigate how k_8_8_8_8_A works - not supported in the
    // texture cache currently.
    // case xenos::ColorFormat::k_8_8_8_8_A:
    case xenos::ColorFormat::k_10_11_11:
    case xenos::ColorFormat::k_11_11_10:
    case xenos::ColorFormat::k_16_16:
    case xenos::ColorFormat::k_16_16_FLOAT:
    case xenos::ColorFormat::k_32_FLOAT:
    case xenos::ColorFormat::k_8_8_8_8_AS_16_16_16_16:
    case xenos::ColorFormat::k_2_10_10_10_AS_16_16_16_16:
    case xenos::ColorFormat::k_10_11_11_AS_16_16_16_16:
    case xenos::ColorFormat::k_11_11_10_AS_16_16_16_16:
      return 1;
    case xenos::ColorFormat::k_16_16_16_16:
    case xenos::ColorFormat::k_16_16_16_16_FLOAT:
    case xenos::ColorFormat::k_32_32_FLOAT:
      return 2;
    case xenos::ColorFormat::k_32_32_32_32_FLOAT:
      return 4;
    default:
      break;
  }
  return 0;
}

ID3D12Resource* D3D12CommandProcessor::RequestReadbackBuffer(uint32_t size) {
  if (size == 0) {
    return nullptr;
  }
  size = xe::align(size, kReadbackBufferSizeIncrement);
  if (size > readback_buffer_size_) {
    const ui::d3d12::D3D12Provider& provider = GetD3D12Provider();
    ID3D12Device* device = provider.GetDevice();
    D3D12_RESOURCE_DESC buffer_desc;
    ui::d3d12::util::FillBufferResourceDesc(buffer_desc, size,
                                            D3D12_RESOURCE_FLAG_NONE);
    ID3D12Resource* buffer;
    if (FAILED(device->CreateCommittedResource(
            &ui::d3d12::util::kHeapPropertiesReadback,
            provider.GetHeapFlagCreateNotZeroed(), &buffer_desc,
            D3D12_RESOURCE_STATE_COPY_DEST, nullptr, IID_PPV_ARGS(&buffer)))) {
      XELOGE("Failed to create a {} MB readback buffer", size >> 20);
      return nullptr;
    }
    if (readback_buffer_ != nullptr) {
      readback_buffer_->Release();
    }
    readback_buffer_ = buffer;
    readback_buffer_size_ = size;
  }
  return readback_buffer_;
}

void D3D12CommandProcessor::WriteGammaRampSRV(
    bool is_pwl, D3D12_CPU_DESCRIPTOR_HANDLE handle) const {
  ID3D12Device* device = GetD3D12Provider().GetDevice();
  D3D12_SHADER_RESOURCE_VIEW_DESC desc;
  desc.Format = DXGI_FORMAT_R10G10B10A2_UNORM;
  desc.ViewDimension = D3D12_SRV_DIMENSION_BUFFER;
  desc.Shader4ComponentMapping = D3D12_DEFAULT_SHADER_4_COMPONENT_MAPPING;
  desc.Buffer.StructureByteStride = 0;
  desc.Buffer.Flags = D3D12_BUFFER_SRV_FLAG_NONE;
  if (is_pwl) {
    desc.Format = DXGI_FORMAT_R16G16_UINT;
    desc.Buffer.FirstElement = 256 * 4 / 4;
    desc.Buffer.NumElements = 128 * 3;
  } else {
    desc.Format = DXGI_FORMAT_R10G10B10A2_UNORM;
    desc.Buffer.FirstElement = 0;
    desc.Buffer.NumElements = 256;
  }
  device->CreateShaderResourceView(gamma_ramp_buffer_.Get(), &desc, handle);
}

#define COMMAND_PROCESSOR D3D12CommandProcessor

#include "../pm4_command_processor_implement.h"
#undef COMMAND_PROCESSOR
}  // namespace d3d12
}  // namespace gpu
}  // namespace xe<|MERGE_RESOLUTION|>--- conflicted
+++ resolved
@@ -4281,7 +4281,6 @@
   cbuffer_binding_system_.up_to_date &= !dirty;
 }
 
-<<<<<<< HEAD
 void D3D12CommandProcessor::UpdateSystemConstantValues(
     bool shared_memory_is_uav, bool primitive_polygonal,
     uint32_t line_loop_closing_index, xenos::Endian index_endian,
@@ -4318,15 +4317,10 @@
   }
 }
 
-bool D3D12CommandProcessor::UpdateBindings(
-    const D3D12Shader* vertex_shader, const D3D12Shader* pixel_shader,
-    ID3D12RootSignature* root_signature) {
-=======
 bool D3D12CommandProcessor::UpdateBindings(const D3D12Shader* vertex_shader,
                                            const D3D12Shader* pixel_shader,
                                            ID3D12RootSignature* root_signature,
                                            bool shared_memory_is_uav) {
->>>>>>> e55cb737
   const ui::d3d12::D3D12Provider& provider = GetD3D12Provider();
   ID3D12Device* device = provider.GetDevice();
   const RegisterFile& regs = *register_file_;
@@ -4846,220 +4840,13 @@
           ~(1u << kRootParameter_Bindless_DescriptorIndicesPixel);
     }
   } else {
-<<<<<<< HEAD
     bool retflag;
     bool retval = UpdateBindings_BindfulPath(
         texture_layout_uid_vertex, textures_vertex, texture_layout_uid_pixel,
         textures_pixel, sampler_count_vertex, sampler_count_pixel, retflag);
-    if (retflag) return retval;
-=======
-    //
-    // Bindful descriptors path.
-    //
-
-    // See what descriptors need to be updated.
-    // Samplers have already been checked.
-    bool write_textures_vertex =
-        texture_count_vertex &&
-        (!bindful_textures_written_vertex_ ||
-         current_texture_layout_uid_vertex_ != texture_layout_uid_vertex ||
-         !texture_cache_->AreActiveTextureSRVKeysUpToDate(
-             current_texture_srv_keys_vertex_.data(), textures_vertex.data(),
-             texture_count_vertex));
-    bool write_textures_pixel =
-        texture_count_pixel &&
-        (!bindful_textures_written_pixel_ ||
-         current_texture_layout_uid_pixel_ != texture_layout_uid_pixel ||
-         !texture_cache_->AreActiveTextureSRVKeysUpToDate(
-             current_texture_srv_keys_pixel_.data(), textures_pixel->data(),
-             texture_count_pixel));
-    bool write_samplers_vertex =
-        sampler_count_vertex && !bindful_samplers_written_vertex_;
-    bool write_samplers_pixel =
-        sampler_count_pixel && !bindful_samplers_written_pixel_;
-    bool edram_rov_used = render_target_cache_->GetPath() ==
-                          RenderTargetCache::Path::kPixelShaderInterlock;
-
-    // Allocate the descriptors.
-    size_t view_count_partial_update = 0;
-    if (write_textures_vertex) {
-      view_count_partial_update += texture_count_vertex;
-    }
-    if (write_textures_pixel) {
-      view_count_partial_update += texture_count_pixel;
-    }
-    // Shared memory SRV and null UAV + null SRV and shared memory UAV +
-    // textures.
-    size_t view_count_full_update =
-        4 + texture_count_vertex + texture_count_pixel;
-    if (edram_rov_used) {
-      // + EDRAM UAV in two tables (with the shared memory SRV and with the
-      // shared memory UAV).
-      view_count_full_update += 2;
-    }
-    D3D12_CPU_DESCRIPTOR_HANDLE view_cpu_handle;
-    D3D12_GPU_DESCRIPTOR_HANDLE view_gpu_handle;
-    uint32_t descriptor_size_view = provider.GetViewDescriptorSize();
-    uint64_t view_heap_index = RequestViewBindfulDescriptors(
-        draw_view_bindful_heap_index_, uint32_t(view_count_partial_update),
-        uint32_t(view_count_full_update), view_cpu_handle, view_gpu_handle);
-    if (view_heap_index ==
-        ui::d3d12::D3D12DescriptorHeapPool::kHeapIndexInvalid) {
-      XELOGE("Failed to allocate view descriptors");
-      return false;
-    }
-    size_t sampler_count_partial_update = 0;
-    if (write_samplers_vertex) {
-      sampler_count_partial_update += sampler_count_vertex;
-    }
-    if (write_samplers_pixel) {
-      sampler_count_partial_update += sampler_count_pixel;
-    }
-    D3D12_CPU_DESCRIPTOR_HANDLE sampler_cpu_handle = {};
-    D3D12_GPU_DESCRIPTOR_HANDLE sampler_gpu_handle = {};
-    uint32_t descriptor_size_sampler = provider.GetSamplerDescriptorSize();
-    uint64_t sampler_heap_index =
-        ui::d3d12::D3D12DescriptorHeapPool::kHeapIndexInvalid;
-    if (sampler_count_vertex != 0 || sampler_count_pixel != 0) {
-      sampler_heap_index = RequestSamplerBindfulDescriptors(
-          draw_sampler_bindful_heap_index_,
-          uint32_t(sampler_count_partial_update),
-          uint32_t(sampler_count_vertex + sampler_count_pixel),
-          sampler_cpu_handle, sampler_gpu_handle);
-      if (sampler_heap_index ==
-          ui::d3d12::D3D12DescriptorHeapPool::kHeapIndexInvalid) {
-        XELOGE("Failed to allocate sampler descriptors");
-        return false;
-      }
-    }
-    if (draw_view_bindful_heap_index_ != view_heap_index) {
-      // Need to update all view descriptors.
-      write_textures_vertex = texture_count_vertex != 0;
-      write_textures_pixel = texture_count_pixel != 0;
-      bindful_textures_written_vertex_ = false;
-      bindful_textures_written_pixel_ = false;
-      // If updating fully, write the shared memory SRV and UAV descriptors and,
-      // if needed, the EDRAM descriptor.
-      // SRV + null UAV + EDRAM.
-      gpu_handle_shared_memory_srv_and_edram_ = view_gpu_handle;
-      shared_memory_->WriteRawSRVDescriptor(view_cpu_handle);
-      view_cpu_handle.ptr += descriptor_size_view;
-      view_gpu_handle.ptr += descriptor_size_view;
-      ui::d3d12::util::CreateBufferRawUAV(device, view_cpu_handle, nullptr, 0);
-      view_cpu_handle.ptr += descriptor_size_view;
-      view_gpu_handle.ptr += descriptor_size_view;
-      if (edram_rov_used) {
-        render_target_cache_->WriteEdramUintPow2UAVDescriptor(view_cpu_handle,
-                                                              2);
-        view_cpu_handle.ptr += descriptor_size_view;
-        view_gpu_handle.ptr += descriptor_size_view;
-      }
-      // Null SRV + UAV + EDRAM.
-      gpu_handle_shared_memory_uav_and_edram_ = view_gpu_handle;
-      ui::d3d12::util::CreateBufferRawSRV(device, view_cpu_handle, nullptr, 0);
-      view_cpu_handle.ptr += descriptor_size_view;
-      view_gpu_handle.ptr += descriptor_size_view;
-      shared_memory_->WriteRawUAVDescriptor(view_cpu_handle);
-      view_cpu_handle.ptr += descriptor_size_view;
-      view_gpu_handle.ptr += descriptor_size_view;
-      if (edram_rov_used) {
-        render_target_cache_->WriteEdramUintPow2UAVDescriptor(view_cpu_handle,
-                                                              2);
-        view_cpu_handle.ptr += descriptor_size_view;
-        view_gpu_handle.ptr += descriptor_size_view;
-      }
-      current_graphics_root_up_to_date_ &=
-          ~(1u << kRootParameter_Bindful_SharedMemoryAndEdram);
-    }
-    if (sampler_heap_index !=
-            ui::d3d12::D3D12DescriptorHeapPool::kHeapIndexInvalid &&
-        draw_sampler_bindful_heap_index_ != sampler_heap_index) {
-      write_samplers_vertex = sampler_count_vertex != 0;
-      write_samplers_pixel = sampler_count_pixel != 0;
-      bindful_samplers_written_vertex_ = false;
-      bindful_samplers_written_pixel_ = false;
-    }
-
-    // Write the descriptors.
-    if (write_textures_vertex) {
-      assert_true(current_graphics_root_bindful_extras_.textures_vertex !=
-                  RootBindfulExtraParameterIndices::kUnavailable);
-      gpu_handle_textures_vertex_ = view_gpu_handle;
-      for (size_t i = 0; i < texture_count_vertex; ++i) {
-        texture_cache_->WriteActiveTextureBindfulSRV(textures_vertex[i],
-                                                     view_cpu_handle);
-        view_cpu_handle.ptr += descriptor_size_view;
-        view_gpu_handle.ptr += descriptor_size_view;
-      }
-      current_texture_layout_uid_vertex_ = texture_layout_uid_vertex;
-      current_texture_srv_keys_vertex_.resize(
-          std::max(current_texture_srv_keys_vertex_.size(),
-                   size_t(texture_count_vertex)));
-      texture_cache_->WriteActiveTextureSRVKeys(
-          current_texture_srv_keys_vertex_.data(), textures_vertex.data(),
-          texture_count_vertex);
-      bindful_textures_written_vertex_ = true;
-      current_graphics_root_up_to_date_ &=
-          ~(1u << current_graphics_root_bindful_extras_.textures_vertex);
-    }
-    if (write_textures_pixel) {
-      assert_true(current_graphics_root_bindful_extras_.textures_pixel !=
-                  RootBindfulExtraParameterIndices::kUnavailable);
-      gpu_handle_textures_pixel_ = view_gpu_handle;
-      for (size_t i = 0; i < texture_count_pixel; ++i) {
-        texture_cache_->WriteActiveTextureBindfulSRV((*textures_pixel)[i],
-                                                     view_cpu_handle);
-        view_cpu_handle.ptr += descriptor_size_view;
-        view_gpu_handle.ptr += descriptor_size_view;
-      }
-      current_texture_layout_uid_pixel_ = texture_layout_uid_pixel;
-      current_texture_srv_keys_pixel_.resize(std::max(
-          current_texture_srv_keys_pixel_.size(), size_t(texture_count_pixel)));
-      texture_cache_->WriteActiveTextureSRVKeys(
-          current_texture_srv_keys_pixel_.data(), textures_pixel->data(),
-          texture_count_pixel);
-      bindful_textures_written_pixel_ = true;
-      current_graphics_root_up_to_date_ &=
-          ~(1u << current_graphics_root_bindful_extras_.textures_pixel);
-    }
-    if (write_samplers_vertex) {
-      assert_true(current_graphics_root_bindful_extras_.samplers_vertex !=
-                  RootBindfulExtraParameterIndices::kUnavailable);
-      gpu_handle_samplers_vertex_ = sampler_gpu_handle;
-      for (size_t i = 0; i < sampler_count_vertex; ++i) {
-        texture_cache_->WriteSampler(current_samplers_vertex_[i],
-                                     sampler_cpu_handle);
-        sampler_cpu_handle.ptr += descriptor_size_sampler;
-        sampler_gpu_handle.ptr += descriptor_size_sampler;
-      }
-      // Current samplers have already been updated.
-      bindful_samplers_written_vertex_ = true;
-      current_graphics_root_up_to_date_ &=
-          ~(1u << current_graphics_root_bindful_extras_.samplers_vertex);
-    }
-    if (write_samplers_pixel) {
-      assert_true(current_graphics_root_bindful_extras_.samplers_pixel !=
-                  RootBindfulExtraParameterIndices::kUnavailable);
-      gpu_handle_samplers_pixel_ = sampler_gpu_handle;
-      for (size_t i = 0; i < sampler_count_pixel; ++i) {
-        texture_cache_->WriteSampler(current_samplers_pixel_[i],
-                                     sampler_cpu_handle);
-        sampler_cpu_handle.ptr += descriptor_size_sampler;
-        sampler_gpu_handle.ptr += descriptor_size_sampler;
-      }
-      // Current samplers have already been updated.
-      bindful_samplers_written_pixel_ = true;
-      current_graphics_root_up_to_date_ &=
-          ~(1u << current_graphics_root_bindful_extras_.samplers_pixel);
-    }
-
-    // Wrote new descriptors on the current page.
-    draw_view_bindful_heap_index_ = view_heap_index;
-    if (sampler_heap_index !=
-        ui::d3d12::D3D12DescriptorHeapPool::kHeapIndexInvalid) {
-      draw_sampler_bindful_heap_index_ = sampler_heap_index;
-    }
->>>>>>> e55cb737
+    if (retflag) {
+      return retval;
+    }
   }
 
   // Update the root parameters.
@@ -5156,7 +4943,6 @@
                                            << kRootParameter_Bindless_ViewHeap;
     }
   } else {
-<<<<<<< HEAD
     UpdateBindings_UpdateRootBindful();
   }
 
@@ -5165,14 +4951,6 @@
 XE_COLD
 XE_NOINLINE
 void D3D12CommandProcessor::UpdateBindings_UpdateRootBindful() {
-  if (!(current_graphics_root_up_to_date_ &
-        (1u << kRootParameter_Bindful_SharedMemoryAndEdram))) {
-    deferred_command_list_.D3DSetGraphicsRootDescriptorTable(
-        kRootParameter_Bindful_SharedMemoryAndEdram,
-        gpu_handle_shared_memory_and_edram_);
-    current_graphics_root_up_to_date_ |=
-        1u << kRootParameter_Bindful_SharedMemoryAndEdram;
-  }
   uint32_t extra_index;
   extra_index = current_graphics_root_bindful_extras_.textures_pixel;
   if (extra_index != RootBindfulExtraParameterIndices::kUnavailable &&
@@ -5301,7 +5079,7 @@
     bindful_textures_written_pixel_ = false;
     // If updating fully, write the shared memory SRV and UAV descriptors and,
     // if needed, the EDRAM descriptor.
-    gpu_handle_shared_memory_and_edram_ = view_gpu_handle;
+    gpu_handle_shared_memory_srv_and_edram_ = view_gpu_handle;
     shared_memory_->WriteRawSRVDescriptor(view_cpu_handle);
     view_cpu_handle.ptr += descriptor_size_view;
     view_gpu_handle.ptr += descriptor_size_view;
@@ -5312,15 +5090,19 @@
       render_target_cache_->WriteEdramUintPow2UAVDescriptor(view_cpu_handle, 2);
       view_cpu_handle.ptr += descriptor_size_view;
       view_gpu_handle.ptr += descriptor_size_view;
-=======
-    uint32_t extra_index;
-    extra_index = current_graphics_root_bindful_extras_.textures_pixel;
-    if (extra_index != RootBindfulExtraParameterIndices::kUnavailable &&
-        !(current_graphics_root_up_to_date_ & (1u << extra_index))) {
-      deferred_command_list_.D3DSetGraphicsRootDescriptorTable(
-          extra_index, gpu_handle_textures_pixel_);
-      current_graphics_root_up_to_date_ |= 1u << extra_index;
->>>>>>> e55cb737
+    }
+    // Null SRV + UAV + EDRAM.
+    gpu_handle_shared_memory_uav_and_edram_ = view_gpu_handle;
+    ui::d3d12::util::CreateBufferRawSRV(provider.GetDevice(), view_cpu_handle, nullptr, 0);
+    view_cpu_handle.ptr += descriptor_size_view;
+    view_gpu_handle.ptr += descriptor_size_view;
+    shared_memory_->WriteRawUAVDescriptor(view_cpu_handle);
+    view_cpu_handle.ptr += descriptor_size_view;
+    view_gpu_handle.ptr += descriptor_size_view;
+    if (edram_rov_used) {
+      render_target_cache_->WriteEdramUintPow2UAVDescriptor(view_cpu_handle, 2);
+      view_cpu_handle.ptr += descriptor_size_view;
+      view_gpu_handle.ptr += descriptor_size_view;
     }
     current_graphics_root_up_to_date_ &=
         ~(1u << kRootParameter_Bindful_SharedMemoryAndEdram);
